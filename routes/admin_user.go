--- conflicted
+++ resolved
@@ -641,11 +641,7 @@
 	}
 
 	// Force a refresh of the Verified Username map.
-<<<<<<< HEAD
-	fes.SetVerifiedUsernameMapResponse()
-=======
 	fes.SetVerifiedUsernameMap()
->>>>>>> a47748be
 
 	// Return a success message
 	res := AdminGrantVerificationBadgeResponse{
@@ -753,11 +749,7 @@
 	}
 
 	// Force a refresh of the Verified Username map.
-<<<<<<< HEAD
-	fes.SetVerifiedUsernameMapResponse()
-=======
 	fes.SetVerifiedUsernameMap()
->>>>>>> a47748be
 
 	// Return a success message
 	res := AdminRemoveVerificationBadgeResponse{
