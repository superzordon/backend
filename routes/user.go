package routes

import (
	"encoding/base64"
	"encoding/hex"
	"encoding/json"
	"fmt"
	"io"
	"net/http"
	"reflect"
	"sort"
	"strconv"
	"strings"

	"github.com/btcsuite/btcd/btcec"
	"github.com/dgraph-io/badger/v3"
	"github.com/gorilla/mux"

	"github.com/deso-protocol/core/lib"
	"github.com/golang/glog"
	"github.com/pkg/errors"
)

// GetUsersRequest ...
type GetUsersStatelessRequest struct {
	PublicKeysBase58Check []string `safeForLogging:"true"`
	SkipForLeaderboard    bool     `safeForLogging:"true"`
	GetUnminedBalance     bool     `safeForLogging:"true"`
}

// GetUsersResponse ...
type GetUsersResponse struct {
	UserList                 []*User
	DefaultFeeRateNanosPerKB uint64
	ParamUpdaters            map[string]bool
}

// GetUsersStateless ...
func (fes *APIServer) GetUsersStateless(ww http.ResponseWriter, rr *http.Request) {
	decoder := json.NewDecoder(io.LimitReader(rr.Body, MaxRequestBodySizeBytes))
	getUsersRequest := GetUsersStatelessRequest{}
	if err := decoder.Decode(&getUsersRequest); err != nil {
		_AddBadRequestError(ww, fmt.Sprintf("GetUsersStateless: Error parsing request body: %v", err))
		return
	}

	userList := []*User{}
	for ii := range getUsersRequest.PublicKeysBase58Check {
		currentUser := &User{
			PublicKeyBase58Check: getUsersRequest.PublicKeysBase58Check[ii],
			// All the other fields will be set in the call to UpdateUsers below.
		}
		userList = append(userList, currentUser)
	}

	globalParams, err := fes.updateUsersStateless(userList, getUsersRequest.SkipForLeaderboard,
		getUsersRequest.GetUnminedBalance)
	if err != nil {
		_AddBadRequestError(ww, fmt.Sprintf("GetUsersStateless: Error fetching data for user: %v", err))
		return
	}

	// Compute a default fee rate.
	defaultFeeRateNanosPerKB := fes.MinFeeRateNanosPerKB
	if globalParams != nil && globalParams.MinimumNetworkFeeNanosPerKB > 0 {
		defaultFeeRateNanosPerKB = globalParams.MinimumNetworkFeeNanosPerKB
	}

	paramUpdaters := make(map[string]bool)
	for kk := range fes.Params.ParamUpdaterPublicKeys {
		paramUpdaters[lib.PkToString(kk[:], fes.Params)] = true
	}

	// Update all user information before returning.
	res := GetUsersResponse{
		UserList:                 userList,
		DefaultFeeRateNanosPerKB: defaultFeeRateNanosPerKB,
		ParamUpdaters:            paramUpdaters,
	}

	if err := json.NewEncoder(ww).Encode(res); err != nil {
		_AddBadRequestError(ww, fmt.Sprintf("GetUsers: Problem serializing object to Error: %v", err))
		return
	}
}

func (fes *APIServer) updateUsersStateless(userList []*User, skipForLeaderboard bool, getUnminedBalance bool) (
	*lib.GlobalParamsEntry, error) {
	utxoView, err := fes.backendServer.GetMempool().GetAugmentedUniversalView()
	if err != nil {
		return nil, fmt.Errorf("updateUserFields: Error calling GetAugmentedUtxoViewForPublicKey: %v", err)
	}
	globalParams := utxoView.GlobalParamsEntry
	for _, user := range userList {
		// If we get an error updating the user, log it but don't stop the show.
		if err = fes.updateUserFieldsStateless(user, utxoView, skipForLeaderboard, getUnminedBalance); err != nil {
			glog.Errorf(fmt.Sprintf("updateUsers: Problem updating user with pk %s: %v", user.PublicKeyBase58Check, err))
		}
	}

	return globalParams, nil
}

func (fes *APIServer) updateUserFieldsStateless(user *User, utxoView *lib.UtxoView, skipForLeaderboard bool,
	getUnminedBalance bool) error {
	// If there's no public key, then return an error. We need a public key on
	// the user object in order to be able to update the fields.
	if user.PublicKeyBase58Check == "" {
		return fmt.Errorf("updateUserFields: Missing PublicKeyBase58Check")
	}

	// Decode the public key into bytes.
	publicKeyBytes, _, err := lib.Base58CheckDecode(user.PublicKeyBase58Check)
	if err != nil {
		return errors.Wrapf(err, "updateUserFields: Problem decoding user public key: ")
	}

	// Get the ProfileEntry corresponding to this user's public key from the view.
	profileEntryy := utxoView.GetProfileEntryForPublicKey(publicKeyBytes)
	var profileEntryResponse *ProfileEntryResponse
	if profileEntryy != nil {
		// Convert it to a response since that sanitizes the inputs.
		profileEntryResponse = fes._profileEntryToResponse(profileEntryy, utxoView)
		user.ProfileEntryResponse = profileEntryResponse
	}

	// We do not need a user's balance for the leaderboard
	if !skipForLeaderboard {
		if getUnminedBalance {
			// Get the UtxoEntries from the augmented view
			utxoEntries, err := fes.blockchain.GetSpendableUtxosForPublicKey(
				publicKeyBytes, fes.backendServer.GetMempool(), utxoView)
			if err != nil {
				return errors.Wrapf(err, "updateUserFields: Problem getting utxos from view: ")
			}
			totalBalanceNanos := uint64(0)
			unminedBalanceNanos := uint64(0)
			for _, utxoEntry := range utxoEntries {
				totalBalanceNanos += utxoEntry.AmountNanos
				if utxoEntry.BlockHeight > fes.blockchain.BlockTip().Height {
					unminedBalanceNanos += utxoEntry.AmountNanos
				}
			}
			// Set the user's balance.
			user.BalanceNanos = totalBalanceNanos
			user.UnminedBalanceNanos = unminedBalanceNanos
		} else {
			balanceNanos, err := utxoView.GetDeSoBalanceNanosForPublicKey(publicKeyBytes)
			if err != nil {
				glog.Errorf("updateUserFields: Error getting balance nanos for public key: %v", err)
			}
			user.BalanceNanos = balanceNanos
		}
	}

	// We do not need follows for the leaderboard
	if !skipForLeaderboard {
		// Get the people who the user is following
		// Note: we may want to revisit this in the future. This might be inefficient if we're obtaining
		// a lot of users and all their followers.
		// Set NumToFetch to 0 and fetchAll to true to retrieve all followed public keys.
		publicKeyToProfileEntry, _, err := fes.getPublicKeyToProfileEntryMapForFollows(
			publicKeyBytes, false, utxoView, nil, 0, false, true)
		if err != nil {
			return errors.Wrapf(err, "GetFollowsStateless: Problem fetching and decrypting follows:")
		}
		publicKeysBase58CheckFollowedByUser := make([]string, 0, len(publicKeyToProfileEntry))
		for k := range publicKeyToProfileEntry {
			publicKeysBase58CheckFollowedByUser = append(publicKeysBase58CheckFollowedByUser, k)
		}
		// Ensure that these show up in the frontend in a consistent order
		// The frontend needs consistent ordering since app.component.ts does the following
		// to determine whether any user fields are changed:
		//   (JSON.stringify(this.appData.loggedInUser) !== JSON.stringify(loggedInUserFound))
		sort.Strings(publicKeysBase58CheckFollowedByUser)
		user.PublicKeysBase58CheckFollowedByUser = publicKeysBase58CheckFollowedByUser
	}

	pkid := utxoView.GetPKIDForPublicKey(publicKeyBytes)
	// We don't need hodlings for the leaderboard
	if !skipForLeaderboard {
		var youHodlMap map[string]*BalanceEntryResponse
		// Get the users that the user hodls
		youHodlMap, err = fes.GetYouHodlMap(pkid, true, false, utxoView)
		if err != nil {
			return errors.Errorf("updateUserFieldsStateless: Problem with canUserCreateProfile: %v", err)
		}

		youHodlList := []*BalanceEntryResponse{}
		for _, entryRes := range youHodlMap {
			youHodlList = append(youHodlList, entryRes)
		}
		// Note we sort the youHodl list by the creator pk
		sort.Slice(youHodlList, func(ii, jj int) bool {
			return youHodlList[ii].CreatorPublicKeyBase58Check > youHodlList[jj].CreatorPublicKeyBase58Check
		})

		var hodlYouMap map[string]*BalanceEntryResponse
		hodlYouMap, err = fes.GetHodlYouMap(pkid, false, false, utxoView)
		// Assign the new hodl lists to the user object
		user.UsersYouHODL = youHodlList
		user.UsersWhoHODLYouCount = len(hodlYouMap)
	}

	// We don't need user metadata from global state for the leaderboard.
	if !skipForLeaderboard {
		// Populate fields from userMetadata global state
		var userMetadata *UserMetadata
		userMetadata, err = fes.getUserMetadataFromGlobalState(user.PublicKeyBase58Check)
		if err != nil {
			return errors.Wrap(fmt.Errorf(
				"updateUserFieldsStateless: Problem with getUserMetadataFromGlobalState: %v", err), "")
		}

		// HasPhoneNumber is a computed boolean so we can avoid returning the phone number in the
		// API response, since phone numbers are sensitive PII. Same for emails.
		user.HasPhoneNumber = userMetadata.PhoneNumber != ""
		user.HasEmail = userMetadata.Email != ""
		user.EmailVerified = userMetadata.EmailVerified
		user.JumioVerified = userMetadata.JumioVerified
		user.JumioReturned = userMetadata.JumioReturned
		user.JumioFinishedTime = userMetadata.JumioFinishedTime
		user.TutorialStatus = userMetadata.TutorialStatus
		user.MustCompleteTutorial = userMetadata.MustCompleteTutorial
		// We only need to fetch the creator purchased in the tutorial if the user is still in the tutorial
		if user.TutorialStatus != COMPLETE && user.TutorialStatus != SKIPPED && userMetadata.CreatorPurchasedInTutorialPKID != nil {
			tutorialCreatorProfileEntry := utxoView.GetProfileEntryForPKID(userMetadata.CreatorPurchasedInTutorialPKID)
			if tutorialCreatorProfileEntry == nil {
				return fmt.Errorf("updateUserFieldsStateless: Did not find profile entry for PKID for creator purchased in tutorial")
			}
			username := string(tutorialCreatorProfileEntry.Username)
			user.CreatorPurchasedInTutorialUsername = &username
			user.CreatorCoinsPurchasedInTutorial = userMetadata.CreatorCoinsPurchasedInTutorial
		}
		if profileEntryy != nil {
			user.ProfileEntryResponse.IsFeaturedTutorialUpAndComingCreator = userMetadata.IsFeaturedTutorialUpAndComingCreator
			user.ProfileEntryResponse.IsFeaturedTutorialWellKnownCreator = userMetadata.IsFeaturedTutorialWellKnownCreator
		}
		if user.CanCreateProfile, err = fes.canUserCreateProfile(userMetadata, utxoView); err != nil {
			return errors.Wrap(fmt.Errorf("updateUserFieldsStateless: Problem with canUserCreateProfile: %v", err), "")
		}
		// Get map of public keys user has blocked
		if user.BlockedPubKeys, err = fes.GetBlockedPubKeysForUser(publicKeyBytes); err != nil {
			return errors.Wrap(fmt.Errorf("updateUserFieldsStateless: Problem with GetBlockedPubKeysForUser: %v", err), "")
		}
	}

	// Check if the user is blacklisted/graylisted
	user.IsBlacklisted = fes.IsUserBlacklisted(pkid.PKID)

	user.IsGraylisted = fes.IsUserGraylisted(pkid.PKID)

	// Only set User.IsAdmin in GetUsersStateless
	// We don't want or need to set this on every endpoint that generates a ProfileEntryResponse
	isAdmin, isSuperAdmin := fes.UserAdminStatus(user.PublicKeyBase58Check)
	user.IsAdmin = isAdmin
	user.IsSuperAdmin = isSuperAdmin

	return nil
}

func (fes *APIServer) UserAdminStatus(publicKeyBase58Check string) (_isAdmin bool, _isSuperAdmin bool) {
	for _, k := range fes.Config.SuperAdminPublicKeys {
		if k == publicKeyBase58Check || k == "*" {
			return true, true
		}
	}
	for _, k := range fes.Config.AdminPublicKeys {
		if k == publicKeyBase58Check || k == "*" {
			return true, false
		}
	}
	return false, false
}

// Get map of creators you hodl.
func (fes *APIServer) GetYouHodlMap(pkid *lib.PKIDEntry, fetchProfiles bool, isDAOCoin bool, utxoView *lib.UtxoView) (
	_youHodlMap map[string]*BalanceEntryResponse, _err error) {

	// Get all the hodlings for this user from the db
<<<<<<< HEAD
	entriesYouHodl, profilesYouHodl, err := utxoView.GetHoldings(pkid.PKID, fetchProfiles, isDAOCoin)
=======
	entriesYouHodl, profilesYouHodl, err := utxoView.GetHoldings(
		pkid.PKID, fetchProfiles, false)
>>>>>>> bdeb92c9
	if err != nil {
		return nil, fmt.Errorf(
			"GetHodlingsForPublicKey: Error looking up balance entries in db: %v", err)
	}

	// Map hodler pk -> their entry
	youHodlMap := fes.getMapFromEntries(entriesYouHodl, profilesYouHodl, true, utxoView)

	// Iterate over the view and use the entries to update our maps.
	//
	// TODO: We need to screen out zero balances in the view. Right now we only screen them
	// out from the DB query.
	for _, balanceEntry := range utxoView.HODLerPKIDCreatorPKIDToBalanceEntry {
		dbBalanceEntryResponse := &BalanceEntryResponse{}
		if reflect.DeepEqual(balanceEntry.HODLerPKID, pkid.PKID) {
			// In this case the user is the HODLer.

			// Optionally look up the profile of the creator.
			var profileEntry *lib.ProfileEntry
			if fetchProfiles {
				profileEntry = utxoView.GetProfileEntryForPKID(balanceEntry.CreatorPKID)
			}

			if _, ok := youHodlMap[lib.PkToString(balanceEntry.CreatorPKID[:], fes.Params)]; ok {
				// If we made it here, we found both a mempool and a db balanceEntry.
				// We update the dbBalanceEntry so it can be used in order to get net mempool data.
				dbBalanceEntryResponse = youHodlMap[lib.PkToString(balanceEntry.CreatorPKID[:], fes.Params)]
			}
			youHodlMap[lib.PkToString(balanceEntry.CreatorPKID[:], fes.Params)] = fes._balanceEntryToResponse(
				balanceEntry, dbBalanceEntryResponse.BalanceNanos, profileEntry, utxoView)
		}
	}
	return youHodlMap, nil
}

// Convert list of BalanceEntries to a map of hodler / creator PKID to balance entry response.
func (fes *APIServer) getMapFromEntries(entries []*lib.BalanceEntry, profiles []*lib.ProfileEntry, useCreatorPKIDAsKey bool, utxoView *lib.UtxoView) map[string]*BalanceEntryResponse {
	mapYouHodl := map[string]*BalanceEntryResponse{}
	for ii, entry := range entries {
		var currentProfile *lib.ProfileEntry
		if len(profiles) != 0 {
			currentProfile = profiles[ii]
		}
		// Creator coins can't exceed uint64
		if useCreatorPKIDAsKey {
			mapYouHodl[lib.PkToString(entry.CreatorPKID[:], fes.Params)] =
				fes._balanceEntryToResponse(entry, entry.BalanceNanos.Uint64() /*dbBalanceNanos*/, currentProfile, utxoView)
		} else {
			mapYouHodl[lib.PkToString(entry.HODLerPKID[:], fes.Params)] =
				fes._balanceEntryToResponse(entry, entry.BalanceNanos.Uint64() /*dbBalanceNanos*/, currentProfile, utxoView)
		}
	}
	return mapYouHodl
}

func (fes *APIServer) _balanceEntryToResponse(
	balanceEntry *lib.BalanceEntry, dbBalanceNanos uint64, profileEntry *lib.ProfileEntry, utxoView *lib.UtxoView) *BalanceEntryResponse {

	if balanceEntry == nil {
		return nil
	}

	// Convert the PKIDs to public keys.
	hodlerPk := utxoView.GetPublicKeyForPKID(balanceEntry.HODLerPKID)
	creatorPk := utxoView.GetPublicKeyForPKID(balanceEntry.CreatorPKID)

	return &BalanceEntryResponse{
		HODLerPublicKeyBase58Check:  lib.PkToString(hodlerPk, fes.Params),
		CreatorPublicKeyBase58Check: lib.PkToString(creatorPk, fes.Params),
		HasPurchased:                balanceEntry.HasPurchased,
		// CreatorCoins can't exceed uint64
		BalanceNanos:                balanceEntry.BalanceNanos.Uint64(),
		NetBalanceInMempool:         int64(balanceEntry.BalanceNanos.Uint64()) - int64(dbBalanceNanos),

		// If the profile is nil, this will be nil
		ProfileEntryResponse: fes._profileEntryToResponse(profileEntry, utxoView),
	}
}

// GetHodlingsForPublicKey ...
func (fes *APIServer) GetHodlingsForPublicKey(
	pkid *lib.PKIDEntry, fetchProfiles bool, isDAOCoin bool, referenceUtxoView *lib.UtxoView) (
	_youHodlMap map[string]*BalanceEntryResponse,
	_hodlYouMap map[string]*BalanceEntryResponse, _err error) {
	// Get a view that considers all of this user's transactions.
	var utxoView *lib.UtxoView
	if referenceUtxoView != nil {
		utxoView = referenceUtxoView
	} else {
		var err error
		utxoView, err = fes.backendServer.GetMempool().GetAugmentedUniversalView()
		if err != nil {
			return nil, nil, fmt.Errorf(
				"GetHodlingsForPublicKey: Error calling GetAugmentedUtxoViewForPublicKey: %v", err)
		}
	}
	// Get the map of entries this PKID hodls.
	youHodlMap, err := fes.GetYouHodlMap(pkid, fetchProfiles, isDAOCoin, utxoView)
	if err != nil {
		return nil, nil, err
	}
	// Get the map of the entries hodlings this PKID
	hodlYouMap, err := fes.GetHodlYouMap(pkid, fetchProfiles, isDAOCoin, utxoView)
	if err != nil {
		return nil, nil, err
	}

	// At this point, the maps should reflect all the creators the user HODLs
	// and all the people who HODL the user.
	return youHodlMap, hodlYouMap, nil
}

// Get map of public keys hodling your coin.
func (fes *APIServer) GetHodlYouMap(pkid *lib.PKIDEntry, fetchProfiles bool, isDAOCoin bool, utxoView *lib.UtxoView) (
	_youHodlMap map[string]*BalanceEntryResponse, _err error) {
	// Get all the hodlings for this user from the db
<<<<<<< HEAD
	entriesHodlingYou, profileHodlingYou, err := utxoView.GetHolders(pkid.PKID, fetchProfiles, isDAOCoin)
=======
	entriesHodlingYou, profileHodlingYou, err := utxoView.GetHolders(
		pkid.PKID, fetchProfiles, false)
>>>>>>> bdeb92c9
	if err != nil {
		return nil, fmt.Errorf(
			"GetHodlingsForPublicKey: Error looking up balance entries in db: %v", err)
	}
	// Map hodler pk -> their entry
	hodlYouMap := fes.getMapFromEntries(entriesHodlingYou, profileHodlingYou, false, utxoView)

	// Iterate over the view and use the entries to update our maps.
	//
	// TODO: We need to screen out zero balances in the view. Right now we only screen them
	// out from the DB query.
	for _, balanceEntry := range utxoView.HODLerPKIDCreatorPKIDToBalanceEntry {
		dbBalanceEntryResponse := &BalanceEntryResponse{}
		if reflect.DeepEqual(balanceEntry.CreatorPKID, pkid.PKID) {
			// In this case the user is the one *being* HODL'ed.

			// Optionally ook up the profile of the person who is HODL'ing the user.
			var profileEntry *lib.ProfileEntry
			if fetchProfiles {
				profileEntry = utxoView.GetProfileEntryForPKID(balanceEntry.HODLerPKID)
			}

			if _, ok := hodlYouMap[lib.PkToString(balanceEntry.HODLerPKID[:], fes.Params)]; ok {
				// If we made it here, we found both a mempool and a db balanceEntry.
				// We update the dbBalanceEntry so it can be used in order to get net mempool data.
				dbBalanceEntryResponse = hodlYouMap[lib.PkToString(balanceEntry.HODLerPKID[:], fes.Params)]
			}
			hodlYouMap[lib.PkToString(balanceEntry.HODLerPKID[:], fes.Params)] = fes._balanceEntryToResponse(
				balanceEntry, dbBalanceEntryResponse.BalanceNanos, profileEntry, utxoView)
		}
	}
	return hodlYouMap, nil
}

type GetUserMetadataRequest struct {
	PublicKeyBase58Check string
}

type GetUserMetadataResponse struct {
	HasPhoneNumber   bool
	CanCreateProfile bool
	BlockedPubKeys   map[string]struct{}
	HasEmail         bool
	EmailVerified    bool
	// JumioFinishedTime = Time user completed flow in Jumio
	JumioFinishedTime uint64
	// JumioVerified = user was verified from Jumio flow
	JumioVerified bool
	// JumioReturned = jumio webhook called
	JumioReturned bool
}

// GetUserMetadata ...
func (fes *APIServer) GetUserMetadata(ww http.ResponseWriter, req *http.Request) {
	if !fes.Config.ExposeGlobalState {
		_AddNotFoundError(ww, fmt.Sprintf("Global state not exposed"))
		return
	}
	vars := mux.Vars(req)
	publicKeyBase58Check, publicKeyBase58CheckExists := vars["publicKeyBase58Check"]
	if !publicKeyBase58CheckExists {
		_AddBadRequestError(ww, fmt.Sprintf("GetUserMetadata: Missing public key base 58 check"))
		return
	}

	// Decode the public key into bytes.
	publicKeyBytes, _, err := lib.Base58CheckDecode(publicKeyBase58Check)
	if err != nil {
		_AddBadRequestError(ww, fmt.Sprintf("GetUserMetadata: error decoding public key: %v", err))
		return
	}

	userMetadata, err := fes.getUserMetadataFromGlobalStateByPublicKeyBytes(publicKeyBytes)
	if err != nil {
		_AddBadRequestError(ww, fmt.Sprintf("GetUserMetadata: error getting user metadata from global state: %v", err))
		return
	}

	res := GetUserMetadataResponse{}
	res.HasPhoneNumber = userMetadata.PhoneNumber != ""
	res.HasEmail = userMetadata.Email != ""
	res.EmailVerified = userMetadata.EmailVerified
	res.JumioVerified = userMetadata.JumioVerified
	res.JumioReturned = userMetadata.JumioReturned
	res.JumioFinishedTime = userMetadata.JumioFinishedTime

	utxoView, err := fes.backendServer.GetMempool().GetAugmentedUniversalView()
	if err != nil {
		_AddBadRequestError(ww, fmt.Sprintf("GetUserMetadata: error getting utxoview: %v", err))
		return
	}
	if res.CanCreateProfile, err = fes.canUserCreateProfile(userMetadata, utxoView); err != nil {
		_AddBadRequestError(ww, fmt.Sprintf("GetUserMetadata: error getting CanCreateProfile: %v", err))
		return
	}

	// Get map of public keys user has blocked
	if res.BlockedPubKeys, err = fes.GetBlockedPubKeysForUser(publicKeyBytes); err != nil {
		_AddBadRequestError(ww, fmt.Sprintf("GetUserMetadata: error getting blocked public keys: %v", err))
		return
	}

	if err = json.NewEncoder(ww).Encode(res); err != nil {
		_AddBadRequestError(ww, fmt.Sprintf("GetUserMetadata: Problem encoding response as JSON: %v", err))
		return
	}

}

type DeleteIdentityRequest struct{}

type DeleteIdentityResponse struct{}

func (fes *APIServer) DeleteIdentities(ww http.ResponseWriter, req *http.Request) {
	// Decode the request data.
	decoder := json.NewDecoder(io.LimitReader(req.Body, MaxRequestBodySizeBytes))
	requestData := DeleteIdentityRequest{}
	if err := decoder.Decode(&requestData); err != nil {
		_AddBadRequestError(ww, fmt.Sprintf("DeleteIdentities: Problem parsing request body: %v", err))
		return
	}

	for _, cookie := range req.Cookies() {
		if strings.HasPrefix(cookie.Name, SeedInfoCookieKey) {
			cookie := &http.Cookie{
				Name:     cookie.Name,
				Value:    "",
				MaxAge:   1, // expire immediately
				Secure:   true,
				HttpOnly: true,
				SameSite: http.SameSiteLaxMode,
			}
			http.SetCookie(ww, cookie)
		}
	}

	res := DeleteIdentityResponse{}
	if err := json.NewEncoder(ww).Encode(res); err != nil {
		_AddBadRequestError(ww, fmt.Sprintf("DeleteIdentities: Problem encoding response as JSON: %v", err))
		return
	}
}

// GetProfilesStatelessRequest ...
type GetProfilesRequest struct {
	// When set, we return profiles starting at the given pubkey up to numEntriesToReturn.
	PublicKeyBase58Check string `safeForLogging:"true"`
	// When set, we return profiles starting at the given username up to numEntriesToReturn.
	Username string `safeForLogging:"true"`
	// When specified, we filter out all profiles that don't have this
	// string as a prefix on their username.
	UsernamePrefix string `safeForLogging:"true"`
	// When set, we filter out profiles that don't contain this string
	// in their Description field.
	Description string `safeForLogging:"true"`
	OrderBy     string `safeForLogging:"true"`
	NumToFetch  uint32 `safeForLogging:"true"`
	// Public key of the user viewing the profile (affects post entry reader state).
	ReaderPublicKeyBase58Check string `safeForLogging:"true"`
	// Moderation type (currently empty string or 'leaderboard'). Empty string is for default
	// moderation.  'Leaderboard' is a special subset of profiles only removed from the leaderboards.
	ModerationType string `safeForLogging:"true"`
	// If a single profile is requested, return a list of HODLers and amount they HODL.
	FetchUsersThatHODL bool `safeForLogging:"true"`

	// If set to true, then the posts in the response will contain a boolean about whether they're in the global feed
	AddGlobalFeedBool bool `safeForLogging:"true"`
}

// GetProfilesResponse ...
type GetProfilesResponse struct {
	ProfilesFound []*ProfileEntryResponse
	NextPublicKey *string
}

type ProfileEntryResponse struct {
	// PublicKey is the key used by the user to sign for things and generally
	// verify her identity.
	PublicKeyBase58Check string
	Username             string
	Description          string
	IsHidden             bool
	IsReserved           bool
	IsVerified           bool
	Comments             []*PostEntryResponse
	Posts                []*PostEntryResponse
	// Creator coin fields
	CoinEntry *CoinEntryResponse
	// Include current price for the frontend to display.
	CoinPriceDeSoNanos     uint64
	CoinPriceBitCloutNanos uint64 // Deprecated

	// Profiles of users that hold the coin + their balances.
	UsersThatHODL []*BalanceEntryResponse

	// If user is featured as a well known creator in the tutorial.
	IsFeaturedTutorialWellKnownCreator bool
	// If user is featured as an up and coming creator in the tutorial.
	// Note: a user should not be both featured as well known and up and coming
	IsFeaturedTutorialUpAndComingCreator bool
}

// Deprecated: Temporary to add support for BitCloutLockedNanos
type CoinEntryResponse struct {
	CreatorBasisPoints      uint64
	DeSoLockedNanos         uint64
	NumberOfHolders         uint64
	CoinsInCirculationNanos uint64
	CoinWatermarkNanos      uint64

	BitCloutLockedNanos uint64 // Deprecated
}

// GetProfiles ...
func (fes *APIServer) GetProfiles(ww http.ResponseWriter, req *http.Request) {
	profileEntryResponses := []*ProfileEntryResponse{}

	decoder := json.NewDecoder(io.LimitReader(req.Body, MaxRequestBodySizeBytes))
	requestData := GetProfilesRequest{}
	if err := decoder.Decode(&requestData); err != nil {
		_AddBadRequestError(ww, fmt.Sprintf("GetProfiles: Problem parsing request body: %v", err))
		return
	}

	// The default number of profiles returned is 20.
	numToFetch := 20
	if requestData.NumToFetch != 0 {
		numToFetch = int(requestData.NumToFetch)
	}

	// Cap numToFetch at 100
	if requestData.NumToFetch > 100 {
		_AddBadRequestError(ww, fmt.Sprintf("GetProfiles: Max value for NumToFetch exceeded"))
		return
	}

	// Decode the reader public key into bytes. Default to nil if no pub key is passed in.
	var readerPubKey []byte
	if requestData.ReaderPublicKeyBase58Check != "" {
		var err error
		readerPubKey, _, err = lib.Base58CheckDecode(requestData.ReaderPublicKeyBase58Check)
		if requestData.ReaderPublicKeyBase58Check != "" && err != nil {
			_AddBadRequestError(ww, fmt.Sprintf(
				"GetProfiles: Problem decoding user public key: %v : %s", err, requestData.ReaderPublicKeyBase58Check))
			return
		}
	}

	// Get a utxo view for lookups.
	utxoView, err := fes.backendServer.GetMempool().GetAugmentedUniversalView()
	if err != nil {
		_AddBadRequestError(ww, fmt.Sprintf(
			"GetProfiles: Error fetching profiles from mempool: %v", err))
		return
	}

	// If this is a usernamePrefix request, we hit the DB.
	if requestData.UsernamePrefix != "" {
		// TODO(performance): This currently fetches all usernames that match this prefix, which
		// could get slow. Bandaid fix would be to not search until we have a few characters.

		profileEntries, err := fes.GetProfilesByUsernamePrefixAndDeSoLocked(
			fes.blockchain.DB(), requestData.UsernamePrefix, readerPubKey, utxoView)
		if err != nil {
			_AddBadRequestError(ww, fmt.Sprintf(
				"GetProfiles: Error fetching profiles from view: %v", err))
			return
		}

		for _, profileEntry := range profileEntries {
			profileEntryResponses = append(
				profileEntryResponses, fes._profileEntryToResponse(profileEntry, utxoView))
			if len(profileEntryResponses) == numToFetch {
				break
			}
		}

		usernameSearchRes := &GetProfilesResponse{ProfilesFound: profileEntryResponses}

		// If we get here, we already handled a username prefix search request and can bail.
		if err = json.NewEncoder(ww).Encode(usernameSearchRes); err != nil {
			_AddBadRequestError(ww, fmt.Sprintf(
				"GetProfiles: Problem encoding response as JSON: %v", err))
			return
		}
		return
	}

	// Decode the start public key into bytes. Default to nil if no pub key is passed in.
	var startPubKey []byte
	if requestData.PublicKeyBase58Check != "" {
		var err error
		startPubKey, _, err = lib.Base58CheckDecode(requestData.PublicKeyBase58Check)
		if requestData.PublicKeyBase58Check != "" && err != nil {
			_AddBadRequestError(ww, fmt.Sprintf(
				"GetProfiles: Problem decoding user public key: %v : %s", err, requestData.PublicKeyBase58Check))
			return
		}
	}

	// If we don't have a public key, check for a username and get the public key if it exists.
	if startPubKey == nil && requestData.Username != "" {
		profile := utxoView.GetProfileEntryForUsername([]byte(requestData.Username))
		if profile == nil {
			_AddBadRequestError(ww, fmt.Sprintf(
				"GetProfiles: Problem getting profile for username: %v : %s", err, requestData.Username))
			return
		}
		startPubKey = profile.PublicKey
	}

	getPosts := false
	if numToFetch == 1 {
		// The only time we need comments and posts attached to profile entries right now
		// is on the profile detail page where we are fetching a single profile.
		getPosts = true
	}

	// Fetch the profiles.
	// TODO: extraNumToFetchMultiplier is a dirty hack. We fetch more than numToFetch profiles
	// to adjust for the fact that some profiles will be filtered out from the fetch due to their
	// being blacklisted. The real fix would be to have GetProfilesByCoinValue to keep fetching
	// until it has numToFetch profiles, while not considering blacklisted profiles.  When numToFetch is 1, only fetch that
	// single profile.
	extraNumToFetchMultiplier := 5
	totalToFetch := extraNumToFetchMultiplier * numToFetch
	if numToFetch == 1 {
		totalToFetch = 1
	}
	profileEntriesByPublicKey,
		postsByProfilePublicKey,
		postEntryReaderStates,
		err := fes.GetProfilesByCoinValue(
		utxoView, readerPubKey, startPubKey, totalToFetch,
		getPosts, requestData.ModerationType)

	if err != nil {
		_AddBadRequestError(ww, fmt.Sprintf("GetProfiles: Error fetching profiles from view: %v", err))
		return
	}

	if numToFetch == 1 {
		// If only one entry was requested, find that one.
		profileEntry := profileEntriesByPublicKey[lib.MakePkMapKey(startPubKey)]
		if profileEntry == nil {
			_AddBadRequestError(ww, fmt.Sprintf("GetProfiles: Could not find profile for pub key: %v", startPubKey))
			return
		}
		profileEntryResponse := fes.augmentProfileEntry(
			profileEntry,
			profileEntriesByPublicKey,
			postsByProfilePublicKey,
			postEntryReaderStates,
			requestData.AddGlobalFeedBool,
			utxoView,
			readerPubKey,
		)

		// Get the users that HODL this profile, if requested.
		hodlYouList := []*BalanceEntryResponse{}
		if requestData.FetchUsersThatHODL {
			// Get the users that the user hodls and vice versa
			pkid := utxoView.GetPKIDForPublicKey(startPubKey)
			_, hodlYouMap, err := fes.GetHodlingsForPublicKey(
				pkid, true /*fetchProfiles*/, false, utxoView)
			if err != nil {
				_AddBadRequestError(ww, fmt.Sprintf(
					"GetProfiles: Could not find HODLers for pub key: %v", startPubKey))
				return
			}
			for _, entryRes := range hodlYouMap {
				hodlYouList = append(hodlYouList, entryRes)
			}
			// Note we sort the hodlYou list by amount held, descending. If creator is hodler, creator should be first
			sort.Slice(hodlYouList, func(ii, jj int) bool {
				if hodlYouList[ii].CreatorPublicKeyBase58Check == hodlYouList[ii].HODLerPublicKeyBase58Check {
					return true
				}
				if hodlYouList[jj].CreatorPublicKeyBase58Check == hodlYouList[jj].HODLerPublicKeyBase58Check {
					return false
				}
				return hodlYouList[ii].BalanceNanos > hodlYouList[jj].BalanceNanos
			})
		}
		profileEntryResponse.UsersThatHODL = hodlYouList

		// Add the completed profileEntryResponse to the list we return.
		profileEntryResponses = append(profileEntryResponses, profileEntryResponse)
	} else {
		for _, profileEntry := range profileEntriesByPublicKey {
			// Append the profile to the list
			profileEntryResponses = append(profileEntryResponses, fes.augmentProfileEntry(
				profileEntry,
				profileEntriesByPublicKey,
				postsByProfilePublicKey,
				postEntryReaderStates,
				requestData.AddGlobalFeedBool,
				utxoView,
				readerPubKey,
			))
		}
	}

	if requestData.OrderBy == "newest_last_post" {
		// Sort each profile's posts so that the newest post is first.
		for _, profileRes := range profileEntryResponses {
			if len(profileRes.Posts) == 0 {
				continue
			}
			sort.Slice(profileRes.Posts, func(ii, jj int) bool {
				return profileRes.Posts[ii].TimestampNanos > profileRes.Posts[jj].TimestampNanos
			})
		}
		// The posts should be sorted so that the latest post is first.

		sort.Slice(profileEntryResponses, func(ii, jj int) bool {
			lastPostTimeii := uint64(0)
			if len(profileEntryResponses[ii].Posts) > 0 {
				lastPostTimeii = profileEntryResponses[ii].Posts[0].TimestampNanos
			}
			lastPostTimejj := uint64(0)
			if len(profileEntryResponses[jj].Posts) > 0 {
				lastPostTimejj = profileEntryResponses[jj].Posts[0].TimestampNanos
			}
			return lastPostTimeii > lastPostTimejj
		})
	} else if requestData.OrderBy == "newest_last_comment" {
		sort.Slice(profileEntryResponses, func(ii, jj int) bool {
			lastCommentTimeii := uint64(0)
			if len(profileEntryResponses[ii].Comments) > 0 {
				lastCommentTimeii = profileEntryResponses[ii].Comments[len(profileEntryResponses[ii].Comments)-1].TimestampNanos
			}
			lastCommentTimejj := uint64(0)
			if len(profileEntryResponses[jj].Comments) > 0 {
				lastCommentTimejj = profileEntryResponses[jj].Comments[len(profileEntryResponses[jj].Comments)-1].TimestampNanos
			}
			return lastCommentTimeii > lastCommentTimejj
		})
	} else if requestData.OrderBy == "influencer_coin_price" {
		sort.Slice(profileEntryResponses, func(ii, jj int) bool {
			return profileEntryResponses[ii].CoinEntry.DeSoLockedNanos > profileEntryResponses[jj].CoinEntry.DeSoLockedNanos
		})
	}

	// Sliced returned profiles found down to the number of entries specified, if necessary.
	var res *GetProfilesResponse
	if len(profileEntryResponses) > numToFetch || startPubKey != nil {
		// Find the startPubKey and start response from that index
		startIdx := 0
		if startPubKey != nil {
			for ii, profileEntryResponse := range profileEntryResponses {
				if profileEntryResponse.PublicKeyBase58Check == requestData.PublicKeyBase58Check {
					startIdx = ii
					break
				}
			}
		}
		var maxIdx int
		var nextPubKey *string
		if len(profileEntryResponses) > startIdx+numToFetch {
			maxIdx = startIdx + numToFetch
			nextPubKey = &profileEntryResponses[maxIdx].PublicKeyBase58Check
		} else {
			maxIdx = len(profileEntryResponses)
			nextPubKey = nil
		}
		res = &GetProfilesResponse{
			ProfilesFound: profileEntryResponses[startIdx:maxIdx],
			NextPublicKey: nextPubKey,
		}
	} else {
		res = &GetProfilesResponse{ProfilesFound: profileEntryResponses}
	}
	if err := json.NewEncoder(ww).Encode(res); err != nil {
		_AddBadRequestError(ww, fmt.Sprintf(
			"GetProfiles: Problem encoding response as JSON: %v", err))
		return
	}
}

func (fes *APIServer) GetProfilesByUsernamePrefixAndDeSoLocked(
	db *badger.DB, usernamePrefix string, readerPK []byte, utxoView *lib.UtxoView) (
	_profileEntries []*lib.ProfileEntry, _err error) {

	profileEntries, err := lib.DBGetProfilesByUsernamePrefixAndDeSoLocked(db, usernamePrefix, utxoView)

	pubKeyMap := make(map[lib.PkMapKey][]byte)
	for _, profileEntry := range profileEntries {
		pubKeyMap[lib.MakePkMapKey(profileEntry.PublicKey)] = profileEntry.PublicKey
	}

	filteredPubKeyMap, err := fes.FilterOutRestrictedPubKeysFromMap(pubKeyMap, readerPK, "leaderboard", utxoView)
	if err != nil {
		return nil, fmt.Errorf("DBGetProfilesByUsernamePrefixAndDeSoLocked: %v", err)
	}

	var filteredProfileEntries []*lib.ProfileEntry
	for _, profileEntry := range profileEntries {
		_, found := filteredPubKeyMap[lib.MakePkMapKey(profileEntry.PublicKey)]
		if found {
			filteredProfileEntries = append(filteredProfileEntries, profileEntry)
		}
	}

	return filteredProfileEntries, nil
}

func (fes *APIServer) _profileEntryToResponse(profileEntry *lib.ProfileEntry, utxoView *lib.UtxoView) *ProfileEntryResponse {
	if profileEntry == nil {
		return nil
	}

	coinPriceDeSoNanos := uint64(0)
	// CreatorCoins can't exceed uint64
	if profileEntry.CreatorCoinEntry.CoinsInCirculationNanos.Uint64() != 0 {
		// The price formula is:
		// coinPriceDeSoNanos = DeSoLockedNanos / (CoinsInCirculationNanos * ReserveRatio) * NanosPerUnit
		bigNanosPerUnit := lib.NewFloat().SetUint64(lib.NanosPerUnit)
		// CreatorCoins can't exceed uint64
		coinPriceDeSoNanos, _ = lib.Mul(lib.Div(
			lib.Div(lib.NewFloat().SetUint64(profileEntry.CreatorCoinEntry.DeSoLockedNanos), bigNanosPerUnit),
			lib.Mul(lib.Div(lib.NewFloat().SetUint64(profileEntry.CreatorCoinEntry.CoinsInCirculationNanos.Uint64()), bigNanosPerUnit),
				fes.Params.CreatorCoinReserveRatio)), lib.NewFloat().SetUint64(lib.NanosPerUnit)).Uint64()
	}

	// TODO: Delete this and use global state for verifications once we move all usernames
	// out of reserved_usernames.go.
	isReserved := false
	isVerified := false
	lowercaseUsernameString := strings.ToLower(string(profileEntry.Username))
	if val, ok := lib.IsReserved[lowercaseUsernameString]; ok {
		isReserved = val
		// As a quick hack, we set the value in our IsReserved map to false when a profile is claimed.
		isVerified = !val
	}

	// Check global state for isVerified bool.
	if fes.VerifiedUsernameToPKIDMap != nil && utxoView != nil {
		pkidEntry := utxoView.GetPKIDForPublicKey(profileEntry.PublicKey)
		verifiedUsernamePKID := fes.VerifiedUsernameToPKIDMap[strings.ToLower(string(profileEntry.Username))]
		if verifiedUsernamePKID != nil {
			// TODO: Delete the "isVerified" or statement once we kell reserved_usernames.go.
			isVerified = (*verifiedUsernamePKID == *pkidEntry.PKID) || isVerified
		}
	}

	// Generate profile entry response
	profResponse := &ProfileEntryResponse{
		PublicKeyBase58Check: lib.PkToString(profileEntry.PublicKey, fes.Params),
		Username:             string(profileEntry.Username),
		Description:          string(profileEntry.Description),
		CoinEntry: &CoinEntryResponse{
			CreatorBasisPoints:      profileEntry.CreatorCoinEntry.CreatorBasisPoints,
			DeSoLockedNanos:         profileEntry.CreatorCoinEntry.DeSoLockedNanos,
			NumberOfHolders:         profileEntry.CreatorCoinEntry.NumberOfHolders,
			CoinsInCirculationNanos: profileEntry.CreatorCoinEntry.CoinsInCirculationNanos.Uint64(),
			CoinWatermarkNanos:      profileEntry.CreatorCoinEntry.CoinWatermarkNanos,
			BitCloutLockedNanos:     profileEntry.CreatorCoinEntry.DeSoLockedNanos,
		},
		CoinPriceDeSoNanos:     coinPriceDeSoNanos,
		CoinPriceBitCloutNanos: coinPriceDeSoNanos,
		IsHidden:               profileEntry.IsHidden,
		IsReserved:             isReserved,
		IsVerified:             isVerified,
	}

	return profResponse
}

func (fes *APIServer) augmentProfileEntry(
	profileEntry *lib.ProfileEntry,
	profileEntriesByPublicKey map[lib.PkMapKey]*lib.ProfileEntry,
	postsByProfilePublicKey map[lib.PkMapKey][]*lib.PostEntry,
	postEntryReaderStates map[lib.BlockHash]*lib.PostEntryReaderState,
	addGlobalFeedBool bool,
	utxoView *lib.UtxoView,
	readerPK []byte) *ProfileEntryResponse {

	profileEntryResponse := fes._profileEntryToResponse(profileEntry, utxoView)

	// Attach the posts to the profile
	profilePostsFound := postsByProfilePublicKey[lib.MakePkMapKey(profileEntry.PublicKey)]
	for _, profilePostEntry := range profilePostsFound {
		profilePostRes, err := fes._postEntryToResponse(profilePostEntry, addGlobalFeedBool, fes.Params, utxoView, readerPK, 2)

		if err != nil {
			glog.Error(err)
			continue
		}

		// Attach reader state to each post.
		profilePostRes.PostEntryReaderState = postEntryReaderStates[*profilePostEntry.PostHash]

		profileEntryFound := profileEntriesByPublicKey[lib.MakePkMapKey(profilePostEntry.PosterPublicKey)]
		profilePostRes.ProfileEntryResponse = fes._profileEntryToResponse(
			profileEntryFound, utxoView)
		if profilePostRes.IsHidden {
			// Don't show posts that this user has chosen to hide.
			continue
		}
		profileEntryResponse.Posts = append(profileEntryResponse.Posts, profilePostRes)
	}

	return profileEntryResponse
}

func (fes *APIServer) _getProfilePictureForPublicKey(publicKey []byte) ([]byte, string, error) {
	utxoView, err := fes.backendServer.GetMempool().GetAugmentedUniversalView()
	if err != nil {
		return []byte{}, "", fmt.Errorf("_getProfilePictureforPublicKey: Error getting utxoView: %v", err)
	}

	profileEntry := utxoView.GetProfileEntryForPublicKey(publicKey)
	if profileEntry == nil {
		return []byte{}, "", fmt.Errorf("_getProfilePictureForPublicKey: Profile not found")
	}
	profilePic := string(profileEntry.ProfilePic)
	if !strings.HasPrefix(profilePic, "data:image/") && !lib.ProfilePicRegex.Match([]byte(profilePic)) {
		return []byte{}, "", fmt.Errorf("_getProfilePictureForPublicKey: profile picture is not base64 encoded image")
	}
	contentTypeEnd := strings.Index(profilePic, ";base64")
	if contentTypeEnd < 6 {
		return []byte{}, "", fmt.Errorf("_getProfilePictureForPublicKey: cannot extract content type")
	}
	contentType := profilePic[5:contentTypeEnd]
	return profileEntry.ProfilePic, contentType, nil
}

func (fes *APIServer) GetSingleProfilePicture(ww http.ResponseWriter, req *http.Request) {
	vars := mux.Vars(req)
	publicKeyBase58Check, publicKeyBase58CheckExists := vars["publicKeyBase58Check"]
	if !publicKeyBase58CheckExists {
		_AddBadRequestError(ww, fmt.Sprintf("GetSingleProfilePicture: Missing public key base 58 check"))
		return
	}
	publicKeyBytes, _, err := lib.Base58CheckDecode(publicKeyBase58Check)
	if err != nil {
		_AddBadRequestError(ww, fmt.Sprintf("GetSingleProfilePicture: Problem decoding user public key: %v", err))
		return
	}
	// Get the profile picture.
	profilePicture, contentType, err := fes._getProfilePictureForPublicKey(publicKeyBytes)
	if err != nil {
		// If we can't get the profile picture, we redirect to the fallback.
		fallbackRoute := req.URL.Query().Get("fallback")
		if fallbackRoute == "" {
			_AddNotFoundError(ww, fmt.Sprintf("GetSingleProfilePicture: Profile Picture not found: %v", err))
			return
		}
		http.Redirect(ww, req, fallbackRoute, http.StatusFound)
		return
	}

	profilePictureStr := string(profilePicture)
	decodedBytes, err := base64.StdEncoding.DecodeString(profilePictureStr[strings.Index(profilePictureStr, ";base64,")+8:])
	if err != nil {
		_AddBadRequestError(ww, fmt.Sprintf("GetSingleProfilePicture: Error decoding images bytes: %v", err))
		return
	}
	ww.Header().Set("Content-Type", contentType)
	ww.Header().Set("Content-Length", strconv.Itoa(len(decodedBytes)))
	if _, err = ww.Write(decodedBytes); err != nil {
		_AddInternalServerError(ww, fmt.Sprintf("GetSingleProfilePicture: Problem writing profile picture bytes: %v", err))
		return
	}
}

type GetSingleProfileRequest struct {
	// When set, we return profiles starting at the given pubkey up to numEntriesToReturn.
	PublicKeyBase58Check string `safeForLogging:"true"`
	// When set, we return profiles starting at the given username up to numEntriesToReturn.
	Username string `safeForLogging:"true"`
	// When true, we don't log a 404 for missing profiles
	NoErrorOnMissing bool `safeForLogging:"true"`
}

type GetSingleProfileResponse struct {
	Profile       *ProfileEntryResponse
	IsBlacklisted bool
	IsGraylisted  bool
}

// GetSingleProfile...
func (fes *APIServer) GetSingleProfile(ww http.ResponseWriter, req *http.Request) {
	decoder := json.NewDecoder(io.LimitReader(req.Body, MaxRequestBodySizeBytes))
	requestData := GetSingleProfileRequest{}
	if err := decoder.Decode(&requestData); err != nil {
		_AddBadRequestError(ww, fmt.Sprintf("GetSingleProfile: Error parsing request body: %v", err))
		return
	}
	// Get a view
	utxoView, err := fes.backendServer.GetMempool().GetAugmentedUniversalView()
	if err != nil {
		_AddBadRequestError(ww, fmt.Sprintf("GetSingleProfile: Error getting utxoView: %v", err))
		return
	}

	// Get profile entry by public key.  If public key not provided, get profileEntry by username.
	var profileEntry *lib.ProfileEntry
	var publicKeyBytes []byte
	var publicKeyBase58Check string
	if requestData.PublicKeyBase58Check != "" {
		publicKeyBase58Check = requestData.PublicKeyBase58Check
		publicKeyBytes, _, err = lib.Base58CheckDecode(requestData.PublicKeyBase58Check)
		if err != nil {
			_AddBadRequestError(ww, fmt.Sprintf("GetSingleProfile: Problem decoding user public key: %v", err))
			return
		}
		profileEntry = utxoView.GetProfileEntryForPublicKey(publicKeyBytes)
	} else {
		profileEntry = utxoView.GetProfileEntryForUsername([]byte(requestData.Username))
		if profileEntry != nil {
			publicKeyBytes = profileEntry.PublicKey
			publicKeyBase58Check = lib.Base58CheckEncode(publicKeyBytes, false, fes.Params)
		}
	}

	// Return an error if we failed to find a profile entry
	if profileEntry == nil {
		if !requestData.NoErrorOnMissing {
			_AddNotFoundError(ww, fmt.Sprintf("GetSingleProfile: could not find profile for username or public key: %v, %v", requestData.Username, requestData.PublicKeyBase58Check))
		}
		return
	}

	profileEntryResponse := fes._profileEntryToResponse(profileEntry, utxoView)
	res := GetSingleProfileResponse{
		Profile: profileEntryResponse,
	}

	// Check if the user is blacklisted/graylisted
	pkid := utxoView.GetPKIDForPublicKey(publicKeyBytes)
	res.IsBlacklisted = fes.IsUserBlacklisted(pkid.PKID)
	res.IsGraylisted = fes.IsUserGraylisted(pkid.PKID)

	var userMetadata *UserMetadata
	userMetadata, err = fes.getUserMetadataFromGlobalState(publicKeyBase58Check)
	if err != nil {
		_AddBadRequestError(ww, fmt.Sprintf("GetSingleProfile: error getting usermetadata for public key: %v", err))
		return
	}

	res.Profile.IsFeaturedTutorialUpAndComingCreator = userMetadata.IsFeaturedTutorialUpAndComingCreator
	res.Profile.IsFeaturedTutorialWellKnownCreator = userMetadata.IsFeaturedTutorialWellKnownCreator

	if err = json.NewEncoder(ww).Encode(res); err != nil {
		_AddInternalServerError(ww, fmt.Sprintf("GetSingleProfile: Problem serializing object to JSON: %v", err))
		return
	}
}

type GetHodlersForPublicKeyRequest struct {
	// Either PublicKeyBase58Check or Username can be set by the client to specify
	// which user we're obtaining posts for
	// If both are specified, PublicKeyBase58Check will supercede
	PublicKeyBase58Check string `safeForLogging:"true"`
	Username             string `safeForLogging:"true"`

	// Public Key of the last post from the previous page
	LastPublicKeyBase58Check string `safeForLogging:"true"`
	// Number of records to fetch
	NumToFetch uint64 `safeForLogging:"true"`

	// If true, fetch DAO coin balance entries instead of creator coin balance entries
	IsDAOCoin bool `safeForLogging:"true"`

	// If true, fetch balance entries for your hodlings instead of balance entries for hodler's of your coin
	FetchHodlings bool

	// If true, fetch all hodlers/hodlings -- supercedes NumToFetch
	FetchAll bool
}

type GetHodlersForPublicKeyResponse struct {
	Hodlers                  []*BalanceEntryResponse
	LastPublicKeyBase58Check string
}

// Helper function to get the creator public key or the hodler public key depending upon fetchHodlings.
func getHodlerOrHodlingPublicKey(balanceEntryResponse *BalanceEntryResponse, fetchHodlings bool) (_publicKeyBase58Check string) {
	if fetchHodlings {
		return balanceEntryResponse.CreatorPublicKeyBase58Check
	} else {
		return balanceEntryResponse.HODLerPublicKeyBase58Check
	}
}

// GetHodlersForPublicKey... Get BalanceEntryResponses for hodlings.
func (fes *APIServer) GetHodlersForPublicKey(ww http.ResponseWriter, req *http.Request) {
	decoder := json.NewDecoder(io.LimitReader(req.Body, MaxRequestBodySizeBytes))
	requestData := GetHodlersForPublicKeyRequest{}
	if err := decoder.Decode(&requestData); err != nil {
		_AddBadRequestError(ww, fmt.Sprintf(
			"GetHodlersForPublicKey: Problem parsing request body: %v", err))
		return
	}

	// Get a view
	utxoView, err := fes.backendServer.GetMempool().GetAugmentedUniversalView()
	if err != nil {
		_AddBadRequestError(ww, fmt.Sprintf("GetHodlersForPublicKey: Error getting utxoView: %v", err))
		return
	}

	// Decode the public key for which we are fetching hodlers / hodlings.  If public key is not provided, use username
	var publicKeyBytes []byte
	if requestData.PublicKeyBase58Check != "" {
		publicKeyBytes, _, err = lib.Base58CheckDecode(requestData.PublicKeyBase58Check)
		if err != nil {
			_AddBadRequestError(ww, fmt.Sprintf("GetHodlersForPublicKey: Problem decoding user public key: %v", err))
			return
		}
	} else {
		username := requestData.Username
		profileEntry := utxoView.GetProfileEntryForUsername([]byte(username))

		// Return an error if we failed to find a profile entry
		if profileEntry == nil {
			_AddNotFoundError(ww, fmt.Sprintf("GetHodlersForPublicKey: could not find profile for username: %v", username))
			return
		}
		publicKeyBytes = profileEntry.PublicKey
	}

	// Get the appropriate hodl map, convert to a slice, and order by balance.
	var hodlMap map[string]*BalanceEntryResponse
	hodlList := []*BalanceEntryResponse{}
	if requestData.FetchHodlings {
		hodlMap, err = fes.GetYouHodlMap(
			utxoView.GetPKIDForPublicKey(publicKeyBytes), false, requestData.IsDAOCoin, utxoView)
		if err != nil {
			_AddBadRequestError(ww, fmt.Sprintf("GetHodlersForPublicKey: error getting youHodlMap: %v", err))
			return
		}

	} else {
		hodlMap, err = fes.GetHodlYouMap(
			utxoView.GetPKIDForPublicKey(publicKeyBytes), false, requestData.IsDAOCoin, utxoView)
		if err != nil {
			_AddBadRequestError(ww, fmt.Sprintf("GetHodlersForPublicKey: error getting youHodlMap: %v", err))
			return
		}
	}
	for _, balanceEntryResponse := range hodlMap {
		hodlList = append(hodlList, balanceEntryResponse)
	}
	sort.Slice(hodlList, func(ii, jj int) bool {
		if hodlList[ii].CreatorPublicKeyBase58Check == hodlList[ii].HODLerPublicKeyBase58Check {
			return true
		}
		if hodlList[jj].CreatorPublicKeyBase58Check == hodlList[jj].HODLerPublicKeyBase58Check {
			return false
		}
		return hodlList[ii].BalanceNanos > hodlList[jj].BalanceNanos
	})
	if !requestData.FetchAll {
		numToFetch := int(requestData.NumToFetch)
		lastPublicKey := requestData.LastPublicKeyBase58Check
		// Take up to numToFetch.  If this is a request for a single post, it was selected by the utxo view.
		if len(hodlList) > numToFetch || lastPublicKey != "" {
			startIndex := 0
			if lastPublicKey != "" {
				// If we have a startPostHash, find it's index in the postEntries slice as the starting point
				for ii, balanceEntryResponse := range hodlList {
					if getHodlerOrHodlingPublicKey(balanceEntryResponse, requestData.FetchHodlings) == lastPublicKey {
						// Start the new slice from the post that comes after the startPostHash
						startIndex = ii + 1
						break
					}
				}
			}
			hodlList = hodlList[startIndex:lib.MinInt(startIndex+numToFetch, len(hodlList))]
		}
	}

	for _, balanceEntryResponse := range hodlList {
		publicKeyBase58Check := getHodlerOrHodlingPublicKey(balanceEntryResponse, requestData.FetchHodlings)

		profileEntry := utxoView.GetProfileEntryForPublicKey(lib.MustBase58CheckDecode(publicKeyBase58Check))
		if profileEntry != nil {
			balanceEntryResponse.ProfileEntryResponse = fes._profileEntryToResponse(
				profileEntry, utxoView)
		}
	}
	// Return the last public key in this slice to simplify pagination.
	var resLastPublicKey string
	if len(hodlList) > 0 {
		resLastPublicKey = getHodlerOrHodlingPublicKey(hodlList[len(hodlList)-1], requestData.FetchHodlings)
	}
	res := &GetHodlersForPublicKeyResponse{
		Hodlers:                  hodlList,
		LastPublicKeyBase58Check: resLastPublicKey,
	}
	if err = json.NewEncoder(ww).Encode(res); err != nil {
		_AddBadRequestError(ww, fmt.Sprintf(
			"GetHodlersForPublicKey: Problem encoding response as JSON: %v", err))
		return
	}
}

// A DiamondSenderSummaryResponse is a response struct that rolls up all diamonds
// received by a user from a single sender into a nice, simple summary struct.
type DiamondSenderSummaryResponse struct {
	SenderPublicKeyBase58Check   string
	ReceiverPublicKeyBase58Check string

	TotalDiamonds       uint64
	HighestDiamondLevel uint64

	DiamondLevelMap      map[uint64]uint64
	ProfileEntryResponse *ProfileEntryResponse
}

type GetDiamondsForPublicKeyRequest struct {
	// The user we are getting diamonds for.
	PublicKeyBase58Check string `safeForLogging:"true"`

	// If true, fetch the diamonds this public key gave out instead of the diamond this public key received
	FetchYouDiamonded bool
}

type GetDiamondsForPublicKeyResponse struct {
	DiamondSenderSummaryResponses []*DiamondSenderSummaryResponse
	TotalDiamonds                 uint64
}

func (fes *APIServer) GetDiamondsForPublicKey(ww http.ResponseWriter, req *http.Request) {
	decoder := json.NewDecoder(io.LimitReader(req.Body, MaxRequestBodySizeBytes))
	requestData := GetDiamondsForPublicKeyRequest{}
	if err := decoder.Decode(&requestData); err != nil {
		_AddBadRequestError(ww, fmt.Sprintf(
			"GetHodlersForPublicKey: Problem parsing request body: %v", err))
		return
	}

	// Get a view
	utxoView, err := fes.backendServer.GetMempool().GetAugmentedUniversalView()
	if err != nil {
		_AddBadRequestError(ww, fmt.Sprintf("GetDiamondsForPublicKey: Error getting utxoView: %v", err))
		return
	}

	// Decode the public key for which we are fetching diamonds.
	publicKeyBytes, _, err := lib.Base58CheckDecode(requestData.PublicKeyBase58Check)
	if err != nil {
		_AddBadRequestError(ww, fmt.Sprintf("GetDiamondsForPublicKey: Problem decoding user public key: %v", err))
		return
	}

	// Get the DiamondEntries for this public key.
	pkidToDiamondEntriesMap, err := utxoView.GetDiamondEntryMapForPublicKey(publicKeyBytes, requestData.FetchYouDiamonded)
	if err != nil {
		_AddBadRequestError(ww, fmt.Sprintf("GetDiamondsForPublicKey: Problem getting diamond entries: %v", err))
		return
	}

	// Roll the DiamondEntries into summary responses.
	diamondSenderSummaryResponses := []*DiamondSenderSummaryResponse{}
	for pkidKeyIter, diamondEntryList := range pkidToDiamondEntriesMap {
		pkidKey := pkidKeyIter
		pubKey := utxoView.GetPublicKeyForPKID(&pkidKey)
		var receiverPubKey []byte
		var senderPubKey []byte
		if requestData.FetchYouDiamonded {
			receiverPubKey = pubKey
			senderPubKey = publicKeyBytes
		} else {
			receiverPubKey = publicKeyBytes
			senderPubKey = pubKey
		}
		diamondSenderSummary := &DiamondSenderSummaryResponse{
			SenderPublicKeyBase58Check:   lib.PkToString(senderPubKey, fes.Params),
			ReceiverPublicKeyBase58Check: lib.PkToString(receiverPubKey, fes.Params),
			DiamondLevelMap:              make(map[uint64]uint64),
		}
		for _, diamondEntry := range diamondEntryList {
			diamondLevel := uint64(diamondEntry.DiamondLevel)
			diamondSenderSummary.TotalDiamonds += diamondLevel
			if _, diamondLevelSeen := diamondSenderSummary.DiamondLevelMap[diamondLevel]; !diamondLevelSeen {
				diamondSenderSummary.DiamondLevelMap[diamondLevel] = 0
			}
			diamondSenderSummary.DiamondLevelMap[diamondLevel] += 1
			if diamondSenderSummary.HighestDiamondLevel < diamondLevel {
				diamondSenderSummary.HighestDiamondLevel = diamondLevel
			}
		}
		diamondSenderSummaryResponses = append(diamondSenderSummaryResponses, diamondSenderSummary)
	}

	totalDiamonds := uint64(0)
	for _, diamondSenderSummaryResponse := range diamondSenderSummaryResponses {
		var profilePK []byte
		if requestData.FetchYouDiamonded {
			profilePK = lib.MustBase58CheckDecode(diamondSenderSummaryResponse.ReceiverPublicKeyBase58Check)
		} else {
			profilePK = lib.MustBase58CheckDecode(diamondSenderSummaryResponse.SenderPublicKeyBase58Check)
		}
		profileEntry := utxoView.GetProfileEntryForPublicKey(profilePK)
		if profileEntry != nil {
			diamondSenderSummaryResponse.ProfileEntryResponse = fes._profileEntryToResponse(
				profileEntry, utxoView)
		}
		totalDiamonds += diamondSenderSummaryResponse.TotalDiamonds
	}

	// Sort.
	sort.Slice(diamondSenderSummaryResponses, func(ii, jj int) bool {
		iiProfile := diamondSenderSummaryResponses[ii].ProfileEntryResponse
		jjProfile := diamondSenderSummaryResponses[jj].ProfileEntryResponse

		if iiProfile == nil && jjProfile == nil {
			return false
		}

		// If ii has a profile but jj doesn't, prioritize it.
		if iiProfile != nil && jjProfile == nil {
			return true
		}
		if jjProfile != nil && iiProfile == nil {
			return false
		}

		iiDeSoLocked := iiProfile.CoinEntry.DeSoLockedNanos
		jjDeSoLocked := jjProfile.CoinEntry.DeSoLockedNanos

		return iiDeSoLocked > jjDeSoLocked
	})

	res := &GetDiamondsForPublicKeyResponse{
		DiamondSenderSummaryResponses: diamondSenderSummaryResponses,
		TotalDiamonds:                 totalDiamonds,
	}
	if err = json.NewEncoder(ww).Encode(res); err != nil {
		_AddBadRequestError(ww, fmt.Sprintf(
			"GetHodlersForPublicKey: Problem encoding response as JSON: %v", err))
		return
	}
}

// GetFollowsStatelessRequest ...
type GetFollowsStatelessRequest struct {
	// Either PublicKeyBase58Check or Username can be set by the client to specify
	// which user we're obtaining follows for
	// If both are specified, PublicKeyBase58Check will supercede
	PublicKeyBase58Check        string `safeForLogging:"true"`
	Username                    string `safeForLogging:"true"`
	GetEntriesFollowingUsername bool   `safeForLogging:"true"`

	// Public Key of the last follower / followee from the previous page
	LastPublicKeyBase58Check string `safeForLogging:"true"`
	// Number of records to fetch
	NumToFetch uint64 `safeForLogging:"true"`
}

// GetFollowsResponse ...
type GetFollowsResponse struct {
	PublicKeyToProfileEntry map[string]*ProfileEntryResponse `safeForLogging:"true"`
	NumFollowers            uint64
}

func (fes *APIServer) sortFollowEntries(followEntryPKIDii *lib.PKID, followEntryPKIDjj *lib.PKID, utxoView *lib.UtxoView, fetchValues bool) bool {
	followEntryPublicKeyii := utxoView.GetPublicKeyForPKID(followEntryPKIDii)
	followEntryPublicKeyjj := utxoView.GetPublicKeyForPKID(followEntryPKIDjj)
	// if we're fetching values, we want public keys that don't have profiles to be at the end.
	if fetchValues {
		profileEntryii := utxoView.GetProfileEntryForPublicKey(followEntryPublicKeyii)
		profileEntryjj := utxoView.GetProfileEntryForPublicKey(followEntryPublicKeyjj)
		// FollowEntries that have a profile should come before FollowEntries that do not have a profile.
		if profileEntryii == nil && profileEntryjj != nil {
			return false
		}
		if profileEntryjj == nil && profileEntryii != nil {
			return true
		}
		// If both FollowEntries have a profile, compare the two based on coin price.
		if profileEntryii != nil && profileEntryjj != nil {
			return profileEntryii.CreatorCoinEntry.DeSoLockedNanos > profileEntryjj.CreatorCoinEntry.DeSoLockedNanos
		}
	}
	// If we're not fetching values (meaning no profiles for public keys) or neither FollowEntry has a profile,
	// sort based on public key as a string.
	return lib.PkToString(followEntryPublicKeyii, fes.Params) < lib.PkToString(followEntryPublicKeyjj, fes.Params)
}

// Returns a map like {publicKey1: profileEntry1, publicKey2: profileEntry2, ...} for publicKeyBytes's
// followers / following
func (fes *APIServer) getPublicKeyToProfileEntryMapForFollows(publicKeyBytes []byte,
	getEntriesFollowingPublicKey bool, referenceUtxoView *lib.UtxoView,
	lastFollowPublicKeyBytes []byte, numToFetch uint64, fetchValues bool, fetchAllFollows bool) (
	_publicKeyToProfileEntry map[string]*ProfileEntryResponse, numFollowers uint64,
	_err error) {

	// Allow a reference view to be passed in. This speeds things up in the event we've already
	// created this view.
	var utxoView *lib.UtxoView
	var err error
	if referenceUtxoView != nil {
		utxoView = referenceUtxoView
	} else {
		utxoView, err = fes.backendServer.GetMempool().GetAugmentedUtxoViewForPublicKey(publicKeyBytes, nil)
		if err != nil {
			return nil, 0, errors.Wrapf(
				err, "getPublicKeyToProfileEntryMapForFollows: Error calling GetAugmentedUtxoViewForPublicKey: %v", err)
		}
	}

	followEntries := []*lib.FollowEntry{}
	followEntries, err = utxoView.GetFollowEntriesForPublicKey(publicKeyBytes, getEntriesFollowingPublicKey)

	if err != nil {
		return nil, 0, errors.Wrapf(
			err, "getPublicKeyToProfileEntryMapForFollows: Problem fetching FollowEntries from augmented UtxoView: ")
	}

	// If getEntriesFollowingUsername is set to true, this will be a map of
	//   {followerPubKey => ProfileEntryResponse}
	//
	// If getEntriesFollowingUsername is not set or set to false, this will be a map of
	//   {followedPubKey => ProfileEntryResponse}
	//
	// Sorry this is confusing
	publicKeyToProfileEntry := make(map[string]*ProfileEntryResponse)

	// We only need to sort if we are fetching values.  When we do not fetch values, we are getting all public keys and
	// their ordering doesn't mean anything.  Currently, fetchValues is only false for GetUsersStateless calls for which
	// we only care about getting an unordered list of public keys a user is following.
	if fetchValues {
		// Sort the follow entries for pagination purposes
		if getEntriesFollowingPublicKey {
			sort.Slice(followEntries, func(ii, jj int) bool {
				return fes.sortFollowEntries(followEntries[ii].FollowerPKID, followEntries[jj].FollowerPKID, utxoView, fetchValues)
			})
		} else {
			sort.Slice(followEntries, func(ii, jj int) bool {
				return fes.sortFollowEntries(followEntries[ii].FollowedPKID, followEntries[jj].FollowedPKID, utxoView, fetchValues)
			})
		}
	}

	// Track whether we've hit the start of the page.
	lastFollowKeySeen := false
	if lastFollowPublicKeyBytes == nil {
		// If we don't have a last follow public key, we are starting from the beginning.
		lastFollowKeySeen = true
	}

	for _, followEntry := range followEntries {
		// get the profile entry for each follower pubkey
		var followPKID *lib.PKID
		if getEntriesFollowingPublicKey {
			followPKID = followEntry.FollowerPKID
		} else {
			followPKID = followEntry.FollowedPKID
		}
		// Convert the followPKID to a public key using the view. The followPubKey should never
		// be nil.
		followPubKey := utxoView.GetPublicKeyForPKID(followPKID)
		// If we haven't seen the public key of the last followEntry from the previous page, skip ahead.
		if !lastFollowKeySeen {
			if reflect.DeepEqual(lastFollowPublicKeyBytes, followPubKey) {
				lastFollowKeySeen = true
			}
			continue
		}

		var followProfileEntry *ProfileEntryResponse
		if fetchValues {
			followProfileEntry = fes._profileEntryToResponse(
				utxoView.GetProfileEntryForPublicKey(followPubKey), utxoView)
		}
		followPubKeyBase58Check := lib.PkToString(followPubKey, fes.Params)
		publicKeyToProfileEntry[followPubKeyBase58Check] = followProfileEntry

		// If we've fetched enough followers and we're not fetching all followers, break.
		if uint64(len(publicKeyToProfileEntry)) >= numToFetch && !fetchAllFollows {
			break
		}
	}
	return publicKeyToProfileEntry, uint64(len(followEntries)), nil
}

// GetFollowsStateless ...
// Equivalent to the following REST endpoints:
//   - GET /:username/followers
//   - GET /:username/following
func (fes *APIServer) GetFollowsStateless(ww http.ResponseWriter, rr *http.Request) {
	decoder := json.NewDecoder(io.LimitReader(rr.Body, MaxRequestBodySizeBytes))
	getFollowsRequest := GetFollowsStatelessRequest{}
	if err := decoder.Decode(&getFollowsRequest); err != nil {
		_AddBadRequestError(ww, fmt.Sprintf("GetFollowsStateless: Error parsing request body: %v", err))
		return
	}

	// Get a view
	utxoView, err := fes.backendServer.GetMempool().GetAugmentedUniversalView()
	if err != nil {
		_AddBadRequestError(ww, fmt.Sprintf("GetFollowsStateless Error getting view: %v", err))
		return
	}

	var publicKeyBytes []byte
	if getFollowsRequest.PublicKeyBase58Check != "" {
		publicKeyBytes, _, err = lib.Base58CheckDecode(getFollowsRequest.PublicKeyBase58Check)
		if err != nil {
			_AddBadRequestError(ww, fmt.Sprintf("GetFollowsStateless: Problem decoding user public key: %v", err))
			return
		}
	} else {
		username := getFollowsRequest.Username
		profileEntry := utxoView.GetProfileEntryForUsername([]byte(username))

		// Return an error if we failed to find a profile entry
		if profileEntry == nil {
			_AddNotFoundError(ww, fmt.Sprintf("GetFollowsStateless: could not find profile for username: %v", username))
			return
		}

		publicKeyBytes = profileEntry.PublicKey
	}

	var lastPublicKeySeenBytes []byte
	if getFollowsRequest.LastPublicKeyBase58Check != "" {
		lastPublicKeySeenBytes, _, err = lib.Base58CheckDecode(getFollowsRequest.LastPublicKeyBase58Check)
		if err != nil {
			_AddBadRequestError(ww, fmt.Sprintf("GetFollowsStateless: Problem decoding last public key seen: %v", err))
			return
		}
	}

	publicKeyToProfileEntry, numFollowers, err := fes.getPublicKeyToProfileEntryMapForFollows(
		publicKeyBytes,
		getFollowsRequest.GetEntriesFollowingUsername,
		utxoView,
		lastPublicKeySeenBytes,
		getFollowsRequest.NumToFetch, true, false)
	if err != nil {
		_AddInternalServerError(ww, fmt.Sprintf("GetFollowsStateless: Problem fetching and decrypting follows: %v", err))
		return
	}

	res := GetFollowsResponse{
		PublicKeyToProfileEntry: publicKeyToProfileEntry,
		NumFollowers:            numFollowers,
	}

	if err := json.NewEncoder(ww).Encode(res); err != nil {
		_AddInternalServerError(ww, fmt.Sprintf("GetFollows: Problem serializing object to JSON: %v", err))
		return
	}
}

// GetUserGlobalMetadataRequest...
type GetUserGlobalMetadataRequest struct {
	// The public key of the user who is trying to update their metadata.
	UserPublicKeyBase58Check string `safeForLogging:"true"`

	// JWT token authenticates the user
	JWT string
}

// GetUserGlobalMetadataResponse ...
type GetUserGlobalMetadataResponse struct {
	Email       string
	PhoneNumber string
}

// GetUserGlobalMetadata ...
// Allows a user to change the global metadata for a public key, if they prove ownership.
func (fes *APIServer) GetUserGlobalMetadata(ww http.ResponseWriter, req *http.Request) {
	decoder := json.NewDecoder(io.LimitReader(req.Body, MaxRequestBodySizeBytes))
	requestData := GetUserGlobalMetadataRequest{}
	if err := decoder.Decode(&requestData); err != nil {
		_AddBadRequestError(ww, fmt.Sprintf("GetUserGlobalMetadata: Problem parsing request body: %v", err))
		return
	}

	if requestData.UserPublicKeyBase58Check == "" {
		_AddBadRequestError(ww, fmt.Sprintf("GetUserGlobalMetadataRequest: Must provide a valid public key."))
		return
	}

	// Validate their permissions
	isValid, err := fes.ValidateJWT(requestData.UserPublicKeyBase58Check, requestData.JWT)
	if !isValid {
		_AddBadRequestError(ww, fmt.Sprintf("UpdateUserGlobalMetadataRequest: Invalid token: %v", err))
		return
	}

	userPublicKeyBytes, _, err := lib.Base58CheckDecode(requestData.UserPublicKeyBase58Check)
	if err != nil {
		_AddBadRequestError(ww, fmt.Sprintf("UpdateUserGlobalMetadataRequest: Invalid public key: %v", err))
		return
	}

	// Now that we have a public key, update get the global state object.
	userMetadata, err := fes.getUserMetadataFromGlobalState(lib.PkToString(userPublicKeyBytes, fes.Params))
	if err != nil {
		_AddBadRequestError(ww, fmt.Sprintf(
			"GetUserGlobalMetadata: Problem getting metadata from global state: %v", err))
		return
	}

	// If we made it this far we were successful, return email and password.
	res := GetUserGlobalMetadataResponse{
		Email:       userMetadata.Email,
		PhoneNumber: userMetadata.PhoneNumber,
	}
	if err := json.NewEncoder(ww).Encode(res); err != nil {
		_AddBadRequestError(ww, fmt.Sprintf("AdminGetUserGlobalMetadata: Problem encoding response as JSON: %v", err))
		return
	}
}

// UpdateUserGlobalMetadataRequest...
type UpdateUserGlobalMetadataRequest struct {
	// The public key of the user who is trying to update their metadata.
	UserPublicKeyBase58Check string `safeForLogging:"true"`

	// JWT token authenticates the user
	JWT string

	// User's email for receiving notifications.
	Email string

	// A map of ContactPublicKeyBase58Check keys and number of read messages int values.
	MessageReadStateUpdatesByContact map[string]int
}

// UpdateUserGlobalMetadataResponse ...
type UpdateUserGlobalMetadataResponse struct{}

// UpdateUserGlobalMetadata ...
// Allows a user to change the global metadata for a public key, if they prove ownership.
func (fes *APIServer) UpdateUserGlobalMetadata(ww http.ResponseWriter, req *http.Request) {
	decoder := json.NewDecoder(io.LimitReader(req.Body, MaxRequestBodySizeBytes))
	requestData := UpdateUserGlobalMetadataRequest{}
	if err := decoder.Decode(&requestData); err != nil {
		_AddBadRequestError(ww, fmt.Sprintf("UpdateUserGlobalMetadata: Problem parsing request body: %v", err))
		return
	}

	if requestData.UserPublicKeyBase58Check == "" {
		_AddBadRequestError(ww, fmt.Sprintf("UpdateUserGlobalMetadataRequest: Must provide a valid public key."))
		return
	}

	if requestData.Email == "" && requestData.MessageReadStateUpdatesByContact == nil {
		_AddBadRequestError(ww, fmt.Sprintf("UpdateUserGlobalMetadataRequest: Must provide something to update."))
		return
	}

	// Validate their permissions
	isValid, err := fes.ValidateJWT(requestData.UserPublicKeyBase58Check, requestData.JWT)
	if !isValid {
		_AddBadRequestError(ww, fmt.Sprintf("UpdateUserGlobalMetadataRequest: Invalid token: %v", err))
		return
	}

	userPublicKeyBytes, _, err := lib.Base58CheckDecode(requestData.UserPublicKeyBase58Check)
	if err != nil {
		_AddBadRequestError(ww, fmt.Sprintf("UpdateUserGlobalMetadataRequest: Invalid public key: %v", err))
		return
	}

	// Now that we have a public key, update the global state object.
	userMetadata, err := fes.getUserMetadataFromGlobalState(lib.PkToString(userPublicKeyBytes, fes.Params))
	if err != nil {
		_AddBadRequestError(ww, fmt.Sprintf("AdminUpdateUserGlobalMetadata: Problem with getUserMetadataFromGlobalState: %v", err))
		return
	}

	// Now that we have a userMetadata object, update it based on the request.
	if requestData.Email != "" {
		// Send verification email if email changed
		if userMetadata.Email != requestData.Email {
			fes.sendVerificationEmail(requestData.Email, requestData.UserPublicKeyBase58Check)
			userMetadata.EmailVerified = false
		}

		userMetadata.Email = requestData.Email
	}

	if requestData.MessageReadStateUpdatesByContact != nil {
		if userMetadata.MessageReadStateByContact == nil {
			userMetadata.MessageReadStateByContact = make(map[string]int)
		}
		for contactPubKey, readMessageCount := range requestData.MessageReadStateUpdatesByContact {
			userMetadata.MessageReadStateByContact[contactPubKey] = readMessageCount
		}
	}

	// Stick userMetadata back into global state object.
	err = fes.putUserMetadataInGlobalState(userMetadata)
	if err != nil {
		_AddBadRequestError(ww, fmt.Sprintf("AdminUpdateUserGlobalMetadata: Problem putting updated user metadata: %v", err))
		return
	}

	// If we made it this far we were successful, return without error.
	res := UpdateUserGlobalMetadataResponse{}
	if err := json.NewEncoder(ww).Encode(res); err != nil {
		_AddBadRequestError(ww, fmt.Sprintf("AdminUpdateUserGlobalMetadata: Problem encoding response as JSON: %v", err))
		return
	}
}

type GetNotificationsCountRequest struct {
	PublicKeyBase58Check string
}

type GetNotificationsCountResponse struct {
	NotificationsCount          uint64
	LastUnreadNotificationIndex uint64
	// Whether new unread notifications were added and the user metadata should be updated
	UpdateMetadata bool
}

func (fes *APIServer) GetNotificationsCount(ww http.ResponseWriter, req *http.Request) {
	decoder := json.NewDecoder(io.LimitReader(req.Body, MaxRequestBodySizeBytes))
	requestData := GetNotificationsCountRequest{}
	if err := decoder.Decode(&requestData); err != nil {
		_AddBadRequestError(ww, fmt.Sprintf(
			"GetNotificationsCount: Problem parsing request body: %v", err))
		return
	}

	userMetadata, err := fes.getUserMetadataFromGlobalState(requestData.PublicKeyBase58Check)

	if err != nil {
		_AddBadRequestError(ww, fmt.Sprintf("GetNotificationsCount: Error getting user metadata from global state: %v", err))
		return
	}

	var fetchStartIndex int64

	if userMetadata.LatestUnreadNotificationIndex > 0 {
		fetchStartIndex = userMetadata.LatestUnreadNotificationIndex + 1
	} else if userMetadata.NotificationLastSeenIndex > 0 {
		fetchStartIndex = userMetadata.NotificationLastSeenIndex + 1
	}

	notificationsRequestData := GetNotificationsRequest{
		PublicKeyBase58Check: requestData.PublicKeyBase58Check,
		// Only count the notifications that haven't previously been iterated over
		FetchStartIndex: fetchStartIndex,
		// If notifications are > 100, we show a "99+" message on the front end.
		NumToFetch: 100,
	}

	newNotificationsCount, newNotificationsStartIndex, err := fes._getNotificationsCount(&notificationsRequestData)

	if err != nil {
		_AddBadRequestError(ww, fmt.Sprintf("GetNotificationsCount: Error getting notifications: %v", err))
		return
	}

	notificationsCount := newNotificationsCount + userMetadata.UnreadNotifications
	notificationStartIndex := userMetadata.LatestUnreadNotificationIndex
	updateMetadata := false

	// Save the new latest unread notification index, so that notifications aren't scanned twice. Only do this when new notifications are added.
	if newNotificationsCount > 0 {
		notificationStartIndex = newNotificationsStartIndex
		updateMetadata = true
	}

	res := &GetNotificationsCountResponse{
		NotificationsCount:          notificationsCount,
		LastUnreadNotificationIndex: uint64(notificationStartIndex),
		UpdateMetadata:              updateMetadata,
	}

	if err := json.NewEncoder(ww).Encode(res); err != nil {
		_AddBadRequestError(ww, fmt.Sprintf(
			"GetNotificationsCount: Problem encoding response as JSON: %v", err))
		return
	}
}

type GetNotificationsRequest struct {
	// This is the index of the notification we want to start our paginated lookup at. We
	// will fetch up to "NumToFetch" notifications after it, ordered by index.  If no
	// index is provided we will return the most recent posts.
	PublicKeyBase58Check string
	FetchStartIndex      int64
	NumToFetch           int64
	// This defines notifications that should be filtered OUT of the response
	// If a field is missing from this struct, it should be included in the response
	// Accepted values are like, diamond, follow, transfer, nft, post
	FilteredOutNotificationCategories map[string]bool
}

type GetNotificationsResponse struct {
	Notifications       []*TransactionMetadataResponse
	ProfilesByPublicKey map[string]*ProfileEntryResponse
	PostsByHash         map[string]*PostEntryResponse
	LastSeenIndex       int64
}

func (fes *APIServer) GetNotifications(ww http.ResponseWriter, req *http.Request) {
	decoder := json.NewDecoder(io.LimitReader(req.Body, MaxRequestBodySizeBytes))
	requestData := GetNotificationsRequest{}
	if err := decoder.Decode(&requestData); err != nil {
		_AddBadRequestError(ww, fmt.Sprintf(
			"GetNotifications: Problem parsing request body: %v", err))
		return
	}
	finalTxnMetadataList, utxoView, err := fes._getNotifications(&requestData)
	if err != nil {
		_AddBadRequestError(ww, err.Error())
		return
	}

	var userPublicKeyBytes []byte
	userPublicKeyBytes, _, err = lib.Base58CheckDecode(requestData.PublicKeyBase58Check)
	if err != nil || len(userPublicKeyBytes) != btcec.PubKeyBytesLenCompressed {
		_AddBadRequestError(ww, fmt.Sprintf(
			"GetNotifications: Problem decoding updater public key %s: %v",
			requestData.PublicKeyBase58Check, err))
		return
	}

	// At this point, finalTxnMetadata contains the proper list of transactions that we
	// want to notify the user about. In order to help the UI display this information,
	// we fetch a profile for each public key in each transaction that we're going to return
	// and include it in a map.
	profileEntryResponses := make(map[string]*ProfileEntryResponse)
	// Set up a view to fetch the ProfileEntrys from
	addProfileForPubKey := func(publicKeyBase58Check string) error {
		currentPkBytes, _, err := lib.Base58CheckDecode(publicKeyBase58Check)
		if err != nil {
			return errors.Errorf("GetNotifications: "+
				"Error decoding public key in txn metadata: %v",
				publicKeyBase58Check)
		}

		// Note we are recycling the UtxoView from previously.
		// Note also that if we didn't need to use the mempool to fetch notifications
		// then we won't have loaded any of the mempool transactions into the view, and
		// so the profile information could be out of date.
		profileEntry := utxoView.GetProfileEntryForPublicKey(currentPkBytes)
		if profileEntry != nil {
			profileEntryResponses[lib.PkToString(profileEntry.PublicKey, fes.Params)] =
				fes._profileEntryToResponse(profileEntry, utxoView)
		}
		return nil
	}
	for _, txnMeta := range finalTxnMetadataList {
		if err := addProfileForPubKey(txnMeta.Metadata.TransactorPublicKeyBase58Check); err != nil {
			APIAddError(ww, err.Error())
			return
		}

		for _, affectedPk := range txnMeta.Metadata.AffectedPublicKeys {
			if err := addProfileForPubKey(affectedPk.PublicKeyBase58Check); err != nil {
				APIAddError(ww, err.Error())
				return
			}
		}
	}

	// To help the UI we fetch all posts that were involved in any notification
	// and index them by PostHashHex. This includes posts that were liked,
	// posts that mentioned us, or posts that replied to us.
	//
	// We also embed the ProfileEntryResponse of the poster in the post.
	// In the future we could de-duplicate this and make the frontend do more
	// heavy lifting.
	postEntryResponses := make(map[string]*PostEntryResponse)

	addPostForHash := func(postHashHex string, readerPK []byte, profileEntryRequired bool) {
		postHashBytes, err := hex.DecodeString(postHashHex)
		if err != nil || len(postHashBytes) != lib.HashSizeBytes {
			return
		}
		postHash := &lib.BlockHash{}
		copy(postHash[:], postHashBytes)

		postEntry := utxoView.GetPostEntryForPostHash(postHash)
		if postEntry == nil {
			return
		}
		postEntryResponse, err := fes._postEntryToResponse(postEntry, false, fes.Params, utxoView, userPublicKeyBytes, 2)
		if err != nil {
			return
		}

		postEntryResponse.ProfileEntryResponse = profileEntryResponses[lib.PkToString(postEntry.PosterPublicKey, fes.Params)]
		// Filter out responses if profile entry is missing and is required
		if postEntryResponse.ProfileEntryResponse == nil && profileEntryRequired {
			return
		}

		postEntryResponse.PostEntryReaderState = utxoView.GetPostEntryReaderState(readerPK, postEntry)

		postEntryResponses[postHashHex] = postEntryResponse
	}

	for _, txnMeta := range finalTxnMetadataList {
		postMetadata := txnMeta.Metadata.SubmitPostTxindexMetadata
		likeMetadata := txnMeta.Metadata.LikeTxindexMetadata
		transferCreatorCoinMetadata := txnMeta.Metadata.CreatorCoinTransferTxindexMetadata
		nftBidMetadata := txnMeta.Metadata.NFTBidTxindexMetadata
		acceptNFTBidMetadata := txnMeta.Metadata.AcceptNFTBidTxindexMetadata
		nftTransferMetadata := txnMeta.Metadata.NFTTransferTxindexMetadata
		basicTransferMetadata := txnMeta.Metadata.BasicTransferTxindexMetadata

		if postMetadata != nil {
			addPostForHash(postMetadata.PostHashBeingModifiedHex, userPublicKeyBytes, true)
			addPostForHash(postMetadata.ParentPostHashHex, userPublicKeyBytes, true)
		} else if likeMetadata != nil {
			addPostForHash(likeMetadata.PostHashHex, userPublicKeyBytes, true)
		} else if transferCreatorCoinMetadata != nil {
			if transferCreatorCoinMetadata.PostHashHex != "" {
				addPostForHash(transferCreatorCoinMetadata.PostHashHex, userPublicKeyBytes, true)
			}
		} else if nftBidMetadata != nil {
			addPostForHash(nftBidMetadata.NFTPostHashHex, userPublicKeyBytes, false)
		} else if acceptNFTBidMetadata != nil {
			addPostForHash(acceptNFTBidMetadata.NFTPostHashHex, userPublicKeyBytes, false)
		} else if nftTransferMetadata != nil {
			addPostForHash(nftTransferMetadata.NFTPostHashHex, userPublicKeyBytes, false)
		} else if basicTransferMetadata != nil {
			txnOutputs := txnMeta.Metadata.TxnOutputs
			for _, output := range txnOutputs {
				txnMeta.TxnOutputResponses = append(
					txnMeta.TxnOutputResponses,
					&OutputResponse{
						PublicKeyBase58Check: lib.PkToString(output.PublicKey, fes.Params),
						AmountNanos:          output.AmountNanos,
					})
			}
			if basicTransferMetadata.PostHashHex != "" {
				addPostForHash(basicTransferMetadata.PostHashHex, userPublicKeyBytes, true)
			}
		}
	}

	var lastSeenIndex int64
	if requestData.FetchStartIndex < 0 && len(finalTxnMetadataList) > 0 {
		lastSeenIndex = finalTxnMetadataList[0].Index
	} else {
		lastSeenIndex = -1
	}

	// At this point, we should have all the profiles and all the notifications
	// that the user requested so return them in the response.
	res := &GetNotificationsResponse{
		Notifications:       finalTxnMetadataList,
		ProfilesByPublicKey: profileEntryResponses,
		PostsByHash:         postEntryResponses,
		LastSeenIndex:       lastSeenIndex,
	}
	if err := json.NewEncoder(ww).Encode(res); err != nil {
		_AddBadRequestError(ww, fmt.Sprintf(
			"GetNotifications: Problem encoding response as JSON: %v", err))
		return
	}
}

type SetNotificationMetadataRequest struct {
	PublicKeyBase58Check string
	// The last notification index the user has seen
	LastSeenIndex int64
	// The last notification index that has been scanned
	LastUnreadNotificationIndex int64
	// The total count of unread notifications
	UnreadNotifications int64
	// JWT token
	JWT string
}

func (fes *APIServer) SetNotificationMetadata(ww http.ResponseWriter, req *http.Request) {
	decoder := json.NewDecoder(io.LimitReader(req.Body, MaxRequestBodySizeBytes))
	requestData := SetNotificationMetadataRequest{}
	if err := decoder.Decode(&requestData); err != nil {
		_AddBadRequestError(ww, fmt.Sprintf(
			"SetNotificationMetadata: Problem parsing request body: %v", err))
		return
	}
	var userPublicKeyBytes []byte
	var err error
	userPublicKeyBytes, _, err = lib.Base58CheckDecode(requestData.PublicKeyBase58Check)
	if err != nil || len(userPublicKeyBytes) != btcec.PubKeyBytesLenCompressed {
		_AddBadRequestError(ww, fmt.Sprintf(
			"SetNotificationMetadata: Problem decoding updater public key %s: %v",
			requestData.PublicKeyBase58Check, err))
		return
	}

	// Validate the JWT is legit.
	isValid, err := fes.ValidateJWT(requestData.PublicKeyBase58Check, requestData.JWT)
	if err != nil {
		_AddBadRequestError(ww, fmt.Sprintf("SetNotificationMetadata: Error validating JWT: %v", err))
		return
	}
	if !isValid {
		_AddBadRequestError(ww, fmt.Sprintf("SetNotificationMetadata: Invalid token: %v", err))
		return
	}

	// global state does not have good support for concurrency. if someone
	// else fetches this user's data and writes at the same time we could
	// overwrite each other. there's a task in jira to investigate concurrency
	// issues with global state.
	userMetadata, err := fes.getUserMetadataFromGlobalState(lib.PkToString(userPublicKeyBytes, fes.Params))
	if err != nil {
		_AddBadRequestError(ww, fmt.Sprintf(
			"SetNotificationMetadata: Problem getting metadata from global state: %v", err))
		return
	}

	lastSeenIndex := requestData.LastSeenIndex

	// only update the index if it's greater than the current index we have stored
	if lastSeenIndex > userMetadata.NotificationLastSeenIndex && lastSeenIndex > 0 {
		userMetadata.NotificationLastSeenIndex = lastSeenIndex
	}
	// Update user metadata with new unread notification count.
	userMetadata.UnreadNotifications = uint64(requestData.UnreadNotifications)
	// Save the new latest unread notification index, so that notifications aren't scanned twice.
	userMetadata.LatestUnreadNotificationIndex = requestData.LastUnreadNotificationIndex
	// Place the update metadata into the global state
	err = fes.putUserMetadataInGlobalState(userMetadata)
	if err != nil {
		_AddBadRequestError(ww, fmt.Sprintf(
			"SetNotificationMetadata: Problem putting updated user metadata: %v", err))
		return
	}
}

func (fes *APIServer) _getDBNotifications(request *GetNotificationsRequest, blockedPubKeys map[string]struct{}, utxoView *lib.UtxoView, iterateReverse bool) ([]*TransactionMetadataResponse, error) {
	filteredOutCategories := request.FilteredOutNotificationCategories

	pkBytes, _, err := lib.Base58CheckDecode(request.PublicKeyBase58Check)
	if err != nil {
		return nil, errors.Errorf("GetNotifications: Problem parsing public key: %v", err)
	}

	// Iterate over the database to find as many keys as we can.
	//
	// Start by constructing the validForPrefix. It's just the public key.
	validForPrefix := lib.DbTxindexPublicKeyPrefix(pkBytes)
	// If FetchStartIndex is specified then the startPrefix is the public key
	// with FetchStartIndex appended. Otherwise, we leave off the index so that
	// the seek will start from the end of the transaction list.
	startPrefix := lib.DbTxindexPublicKeyPrefix(pkBytes)
	if request.FetchStartIndex >= 0 {
		startPrefix = lib.DbTxindexPublicKeyIndexToTxnKey(pkBytes, uint32(request.FetchStartIndex))
	}
	// The maximum key length is the length of the key with the public key
	// plus the size of the uint64 appended to it.
	maxKeyLen := len(lib.DbTxindexPublicKeyIndexToTxnKey(pkBytes, uint32(0)))

	// txnMetadataFound will contain TransactionMetadata objects, with the newest txns
	// showing up at the beginning of the list.
	dbTxnMetadataFound := []*TransactionMetadataResponse{}
	// Note that we are always guaranteed to hit one of the stopping conditions defined at
	// the end of this loop.
	for {
		keysFound, valsFound, err := lib.DBGetPaginatedKeysAndValuesForPrefix(
			fes.TXIndex.TXIndexChain.DB(), startPrefix, validForPrefix,
			maxKeyLen, int(request.NumToFetch), iterateReverse, /*reverse*/
			true /*fetchValues*/)
		if err != nil {
			return nil, errors.Errorf(
				"GetNotifications: Error fetching paginated TransactionMetadata for notifications: %v", err)
		}

		for ii, txIDBytes := range valsFound {
			txID := &lib.BlockHash{}
			copy(txID[:], txIDBytes)

			// In this case we need to look up the full transaction and convert
			// it into a proper transaction response.
			txnMeta := lib.DbGetTxindexTransactionRefByTxID(fes.TXIndex.TXIndexChain.DB(), txID)
			if txnMeta == nil {
				// We should never be missing a transaction for a given txid, but
				// just continue in this case.
				glog.Errorf("GetNotifications: Missing TransactionMetadata for txid %v", txID)
				continue
			}
			// Skip transactions that aren't notifications
			if !TxnMetaIsNotification(txnMeta, request.PublicKeyBase58Check, utxoView) {
				continue
			}
			transactorPkBytes, _, err := lib.Base58CheckDecode(txnMeta.TransactorPublicKeyBase58Check)
			if err != nil {
				glog.Errorf("GetNotifications: unable to decode public key %v", txnMeta.TransactorPublicKeyBase58Check)
				continue
			}
			// Skip transactions from blocked users.
			if _, ok := blockedPubKeys[lib.PkToString(transactorPkBytes, fes.Params)]; ok {
				continue
			}
			// Skip transactions from blacklisted public keys
			transactorPKID := utxoView.GetPKIDForPublicKey(transactorPkBytes)
			if transactorPKID == nil || fes.IsUserBlacklisted(transactorPKID.PKID) {
				continue
			}
			currentIndexBytes := keysFound[ii][len(lib.DbTxindexPublicKeyPrefix(pkBytes)):]
			res := &TransactionMetadataResponse{
				Metadata: txnMeta,
				Index:    int64(lib.DecodeUint32(currentIndexBytes)),
			}
			if NotificationTxnShouldBeIncluded(res.Metadata, &filteredOutCategories) {
				dbTxnMetadataFound = append(dbTxnMetadataFound, res)
			}
		}

		// If we've found enough transactions then break.
		if len(dbTxnMetadataFound) >= int(request.NumToFetch) {
			dbTxnMetadataFound = dbTxnMetadataFound[:request.NumToFetch]
			break
		}

		// If we didn't find any keys then we're done here.
		if len(keysFound) == 0 {
			break
		}

		// If we get here then we have at least one key.
		// If the index of the last key we found is the zero index then we're done here.
		lastKey := keysFound[len(keysFound)-1]
		// The index comes after the <_Prefix, PublicKey> bytes.
		lastKeyIndexBytes := lastKey[len(lib.DbTxindexPublicKeyPrefix(pkBytes)):]
		lastKeyIndex := lib.DecodeUint32(lastKeyIndexBytes)
		if lastKeyIndex == 0 {
			break
		}

		// If we get here it means that we don't have enough transactions yet *and*
		// there are more keys to seek. It also means that the lastKeyIndex > 0. So
		// update the startPrefix to place it right after the index of the last key.
		var nextPagePrefixIdx uint32
		if iterateReverse {
			nextPagePrefixIdx = uint32(lastKeyIndex - 1)
		} else {
			nextPagePrefixIdx = uint32(lastKeyIndex + 1)
		}
		startPrefix = lib.DbTxindexPublicKeyIndexToTxnKey(
			pkBytes, nextPagePrefixIdx)
	}
	return dbTxnMetadataFound, nil
}

func (fes *APIServer) _getMempoolNotifications(request *GetNotificationsRequest, blockedPubKeys map[string]struct{}, utxoView *lib.UtxoView, iterateReverse bool) ([]*TransactionMetadataResponse, error) {
	filteredOutCategories := request.FilteredOutNotificationCategories

	pkBytes, _, err := lib.Base58CheckDecode(request.PublicKeyBase58Check)
	if err != nil {
		return nil, errors.Errorf("GetMempoolNotifications: Problem parsing public key: %v", err)
	}
	// Get the NextIndex from the db. This will be used to determine whether
	// or not it's appropriate to fetch txns from the mempool. It will also be
	// used to assign consistent index values to memppool txns.
	NextIndexVal := lib.DbGetTxindexNextIndexForPublicKey(fes.TXIndex.TXIndexChain.DB(), pkBytes)
	if NextIndexVal == nil {
		return nil, fmt.Errorf("Unable to get next index for public key: %v", request.PublicKeyBase58Check)
	}
	NextIndex := int64(*NextIndexVal)
	// If the FetchStartIndex is unset *or* if it's set to a value that is larger
	// than what we have in the db then it means we need to augment our list with
	// txns from the mempool.
	combinedMempoolDBTxnMetadata := []*TransactionMetadataResponse{}
	if !iterateReverse || (request.FetchStartIndex < 0 || request.FetchStartIndex >= NextIndex) {
		// At this point we should have zero or more TransactionMetadata objects from
		// the database that could trigger a notification for the user.
		//
		// Create a new list of events from the mempool and augment the list we found
		// from the database with these transactions.
		//
		// Get all the txns from the mempool.
		//
		// TODO(performance): This could get slow if the mempool gets big. Fix is to organize everything
		// in the mempool by public key and only look up transactions that are relevant to this public key.
		poolTxns, _, err := fes.mempool.GetTransactionsOrderedByTimeAdded()
		if err != nil {
			return nil, errors.Errorf("APITransactionInfo: Error getting txns from mempool: %v", err)
		}

		mempoolTxnMetadata := []*TransactionMetadataResponse{}
		for _, poolTx := range poolTxns {
			txnMeta := poolTx.TxMeta
			if txnMeta == nil {
				continue
			}

			// Set the current index we will use to identify this transaction.
			currentIndex := NextIndex

			// Increment the NextIndex if this transaction is associated with the user's
			// public key in any way. This is what the db would do when storing it, and so
			// this treatment should be consistent.
			if TxnIsAssociatedWithPublicKey(txnMeta, request.PublicKeyBase58Check) {
				NextIndex++
			}

			// If the transaction is a notification then add it to our list with the proper
			// index value if the transactor is not a blocked public key
			if TxnMetaIsNotification(txnMeta, request.PublicKeyBase58Check, utxoView) {
				transactorPkBytes, _, err := lib.Base58CheckDecode(txnMeta.TransactorPublicKeyBase58Check)
				if err != nil {
					glog.Errorf("GetNotifications: unable to decode public key %v", txnMeta.TransactorPublicKeyBase58Check)
					continue
				}

				// Skip transactions from blocked users.
				if _, ok := blockedPubKeys[lib.PkToString(transactorPkBytes, fes.Params)]; ok {
					continue
				}
				// Skip blacklisted public keys
				transactorPKID := utxoView.GetPKIDForPublicKey(transactorPkBytes)
				if transactorPKID == nil || fes.IsUserBlacklisted(transactorPKID.PKID) {
					continue
				}

				// Skip transactions when notification should not be included based on filter
				if !NotificationTxnShouldBeIncluded(txnMeta, &filteredOutCategories) {
					continue
				}

				// Only include transactions that occur on or after the start index, if defined
				if request.FetchStartIndex < 0 || (request.FetchStartIndex >= currentIndex && iterateReverse) || (request.FetchStartIndex <= currentIndex && !iterateReverse) {
					mempoolTxnMetadata = append(mempoolTxnMetadata, &TransactionMetadataResponse{
						Metadata: txnMeta,
						Index:    currentIndex,
					})
				}
			}

			// TODO: Commenting this out for now because it causes incorrect behavior
			// in the event the user is asking to fetch the *latest* notifications via
			// a StartIndex < 0 where NumToFetch is less than the number of mempool txns.
			//
			// If we've found enough notification objects then break out.
			//if len(mempoolTxnMetadata) >= int(requestData.NumToFetch) {
			//	mempoolTxnMetadata = mempoolTxnMetadata[:requestData.NumToFetch]
			//	break
			//}
		}

		// Since the mempool transactions are ordered with the oldest transaction first,
		// we need to reverse them. Add them to the combinedMempoolDBTxnMetadata as we go.
		for ii := range mempoolTxnMetadata {
			currentMempoolTxnMetadata := mempoolTxnMetadata[len(mempoolTxnMetadata)-1-ii]
			combinedMempoolDBTxnMetadata = append(combinedMempoolDBTxnMetadata, currentMempoolTxnMetadata)
		}
	}
	return combinedMempoolDBTxnMetadata, nil
}

// Return the number of unread notifications, and the last index scanned
func (fes *APIServer) _getNotificationsCount(request *GetNotificationsRequest) (uint64, int64, error) {
	// If the TxIndex flag was not passed to this node then we can't compute
	// notifications.
	if fes.TXIndex == nil {
		return 0, 0, errors.Errorf(
			"GetNotifications: Cannot be called when TXIndexChain " +
				"is nil. This error occurs when --txindex was not passed to the program " +
				"on startup")
	}

	pkBytes, _, err := lib.Base58CheckDecode(request.PublicKeyBase58Check)
	if err != nil {
		return 0, 0, errors.Errorf("GetNotifications: Problem parsing public key: %v", err)
	}

	blockedPubKeys, err := fes.GetBlockedPubKeysForUser(pkBytes)
	if err != nil {
		return 0, 0, errors.Errorf("GetNotifications: Error getting blocked public keys for user: %v", err)
	}

	// A valid mempool object is used to compute the TransactionMetadata for the mempool
	// and to allow for things like: filtering notifications for a hidden post.
	utxoView, err := fes.mempool.GetAugmentedUniversalView()
	if err != nil {
		return 0, 0, errors.Errorf("GetNotifications: Problem getting view: %v", err)
	}

	var notificationsCount uint64 = 0
	var nextNotificationStartIndex int64 = -1

	// Get notifications from the db
	dbTxnMetadataFound, err := fes._getDBNotifications(request, blockedPubKeys, utxoView, false)
	if err != nil {
		return 0, 0, fmt.Errorf("Error getting DB Notifications: %v", err)
	}
	if dbTxnMetadataFound != nil && len(dbTxnMetadataFound) > 0 {
		notificationsCount += uint64(len(dbTxnMetadataFound))
		nextNotificationStartIndex = dbTxnMetadataFound[len(dbTxnMetadataFound)-1].Index
	}

	// Get notifications from the db
	mempoolTxnMetadataFound, err := fes._getMempoolNotifications(request, blockedPubKeys, utxoView, false)
	if err != nil {
		return 0, 0, fmt.Errorf("Error getting DB Notifications: %v", err)
	}

	if mempoolTxnMetadataFound != nil && len(mempoolTxnMetadataFound) > 0 {
		notificationsCount += uint64(len(mempoolTxnMetadataFound))
		nextNotificationStartIndex = mempoolTxnMetadataFound[0].Index
	}

	return notificationsCount, nextNotificationStartIndex, nil
}

func (fes *APIServer) _getNotifications(request *GetNotificationsRequest) ([]*TransactionMetadataResponse, *lib.UtxoView, error) {
	// If the TxIndex flag was not passed to this node then we can't compute
	// notifications.
	if fes.TXIndex == nil {
		return nil, nil, errors.Errorf(
			"GetNotifications: Cannot be called when TXIndexChain " +
				"is nil. This error occurs when --txindex was not passed to the program " +
				"on startup")
	}

	pkBytes, _, err := lib.Base58CheckDecode(request.PublicKeyBase58Check)
	if err != nil {
		return nil, nil, errors.Errorf("GetNotifications: Problem parsing public key: %v", err)
	}

	blockedPubKeys, err := fes.GetBlockedPubKeysForUser(pkBytes)
	if err != nil {
		return nil, nil, errors.Errorf("GetNotifications: Error getting blocked public keys for user: %v", err)
	}

	// A valid mempool object is used to compute the TransactionMetadata for the mempool
	// and to allow for things like: filtering notifications for a hidden post.
	utxoView, err := fes.mempool.GetAugmentedUniversalView()
	if err != nil {
		return nil, nil, errors.Errorf("GetNotifications: Problem getting view: %v", err)
	}

	// Get notifications from the db
	dbTxnMetadataFound, err := fes._getDBNotifications(request, blockedPubKeys, utxoView, true)
	if err != nil {
		return nil, nil, fmt.Errorf("Error getting DB Notifications: %v", err)
	}

	mempoolTxnMetadataFound, err := fes._getMempoolNotifications(request, blockedPubKeys, utxoView, true)
	if err != nil {
		return nil, nil, fmt.Errorf("Error getting mempool Notifications: %v", err)
	}

	// At this point, the combinedMempoolDBTxnMetadata either contains the latest transactions
	// from the mempool *or* it's empty. The latter occurs when the FetchStartIndex
	// is set to a value below the smallest index of any transaction in the mempool.
	// In either case, appending the transactions we found in the db is the correct
	// thing to do.
	combinedMempoolDBTxnMetadata := append(mempoolTxnMetadataFound, dbTxnMetadataFound...)

	// If a start index was set, then only consider transactions whose indes is <=
	// this start index. This loop also enforces the final NumToFetch constraint.
	finalTxnMetadataList := []*TransactionMetadataResponse{}
	if request.FetchStartIndex >= 0 {
		for _, txnMeta := range combinedMempoolDBTxnMetadata {
			if txnMeta.Index <= request.FetchStartIndex {
				finalTxnMetadataList = append(finalTxnMetadataList, txnMeta)
			}

			if len(finalTxnMetadataList) >= int(request.NumToFetch) {
				break
			}
		}
	} else {
		// In this case, no start index is set and so we just return NumToFetch
		// txns from the combined list starting at the beginning, which holds the
		// latest txns.
		finalTxnMetadataList = combinedMempoolDBTxnMetadata
		if len(finalTxnMetadataList) > int(request.NumToFetch) {
			finalTxnMetadataList = finalTxnMetadataList[:request.NumToFetch]
		}
	}

	return finalTxnMetadataList, utxoView, nil
}

// Determine if a transaction should be included in the notifications response based on filters
func NotificationTxnShouldBeIncluded(txnMeta *lib.TransactionMetadata, filteredOutCategoriesPointer *map[string]bool) bool {
	filteredOutCategories := *filteredOutCategoriesPointer

	// If filteredOutCategory map isn't defined in the request, everything should be included
	if filteredOutCategories == nil || len(filteredOutCategories) == 0 {
		return true
	}

	if txnMeta.TxnType == lib.TxnTypeBasicTransfer.String() || txnMeta.TxnType == lib.TxnTypeCreatorCoinTransfer.String() {
		if txnMeta.BasicTransferTxindexMetadata != nil && txnMeta.BasicTransferTxindexMetadata.DiamondLevel > 0 {
			return !filteredOutCategories["diamond"]
		} else if txnMeta.CreatorCoinTransferTxindexMetadata != nil && txnMeta.CreatorCoinTransferTxindexMetadata.DiamondLevel > 0 {
			return !filteredOutCategories["diamond"]
		} else {
			return !filteredOutCategories["transfer"]
		}
	} else if txnMeta.TxnType == lib.TxnTypeCreatorCoin.String() {
		return !filteredOutCategories["transfer"]
	} else if txnMeta.TxnType == lib.TxnTypeSubmitPost.String() {
		return !filteredOutCategories["post"]
	} else if txnMeta.TxnType == lib.TxnTypeFollow.String() {
		return !filteredOutCategories["follow"]
	} else if txnMeta.TxnType == lib.TxnTypeLike.String() {
		return !filteredOutCategories["like"]
	} else if txnMeta.TxnType == lib.TxnTypeNFTBid.String() || txnMeta.TxnType == lib.TxnTypeAcceptNFTBid.String() || txnMeta.TxnType == lib.TxnTypeNFTTransfer.String() {
		return !filteredOutCategories["nft"]
	}
	// If the transaction type doesn't fall into any of the previous steps, we don't want it
	return false
}

func TxnMetaIsNotification(txnMeta *lib.TransactionMetadata, publicKeyBase58Check string, utxoView *lib.UtxoView) bool {
	// Transactions initiated by the passed-in public key should not
	// trigger notifications.
	if txnMeta.TransactorPublicKeyBase58Check == publicKeyBase58Check {
		return false
	}

	// Transactions where the user's public key is not affected should not trigger
	// notifications.
	publicKeyIsAffected := false
	for _, affectedObj := range txnMeta.AffectedPublicKeys {
		if affectedObj.PublicKeyBase58Check == publicKeyBase58Check {
			// We don't want to send notifications if a user received an output as a result of a fee on a
			// non-Basic Transfer transaction.
			if affectedObj.Metadata == "BasicTransferOutput" && txnMeta.TxnType != string(lib.TxnStringBasicTransfer) {
				continue
			}
			publicKeyIsAffected = true
			break
		}
	}
	if !publicKeyIsAffected {
		return false
	}

	// If we get here, we know the user did not initiate the transaction and
	// we know that the user is affected by the transaction.
	//
	// Whitelist particular types of transactions for notification triggering.
	if txnMeta.FollowTxindexMetadata != nil {
		// Someone followed you. Don't include unfollows
		return !txnMeta.FollowTxindexMetadata.IsUnfollow
	} else if txnMeta.LikeTxindexMetadata != nil {
		// Someone liked a post/comment from you. Don't include unlikes
		return !txnMeta.LikeTxindexMetadata.IsUnlike
	} else if txnMeta.SubmitPostTxindexMetadata != nil {
		notificationPostHash, err := GetPostHashFromPostHashHex(txnMeta.SubmitPostTxindexMetadata.PostHashBeingModifiedHex)
		if err != nil {
			// If this post hash isn't valid, we don't need a notification.
			return false
		}
		notificationPostEntry := utxoView.GetPostEntryForPostHash(notificationPostHash)
		if notificationPostEntry == nil {
			// If this post entry doesn't exist, we don't need a notification.
			return false
		}
		// Someone commented on your post.  Notify, if it isn't hidden.
		return !notificationPostEntry.IsHidden
	} else if txnMeta.CreatorCoinTxindexMetadata != nil {
		// Someone bought your coin
		return txnMeta.CreatorCoinTxindexMetadata.OperationType == "buy"
	} else if txnMeta.CreatorCoinTransferTxindexMetadata != nil {
		// Someone transferred you creator coins
		return true
	} else if txnMeta.BitcoinExchangeTxindexMetadata != nil {
		// You got some DeSo from a BitcoinExchange txn
		return true
	} else if txnMeta.NFTBidTxindexMetadata != nil {
		// Someone bid on your NFT
		return true
	} else if txnMeta.AcceptNFTBidTxindexMetadata != nil {
		// Someone accepted your bid for an NFT
		return true
	} else if txnMeta.NFTTransferTxindexMetadata != nil {
		// Someone transferred you an NFT
		return true
	} else if txnMeta.TxnType == lib.TxnTypeBasicTransfer.String() {
		// Someone paid you
		return true
	}
	return false
}

func TxnIsAssociatedWithPublicKey(txnMeta *lib.TransactionMetadata, publicKeyBase58Check string) bool {
	if txnMeta.TransactorPublicKeyBase58Check == publicKeyBase58Check {
		return true
	}
	for _, affectedObj := range txnMeta.AffectedPublicKeys {
		if affectedObj.PublicKeyBase58Check == publicKeyBase58Check {
			return true
		}
	}
	return false
}

type TransactionMetadataResponse struct {
	Metadata           *lib.TransactionMetadata
	TxnOutputResponses []*OutputResponse
	Txn                *TransactionResponse
	Index              int64
}

type BlockPublicKeyRequest struct {
	PublicKeyBase58Check      string
	BlockPublicKeyBase58Check string
	Unblock                   bool
	JWT                       string
}

type BlockPublicKeyResponse struct {
	BlockedPublicKeys map[string]struct{}
}

// This endpoint is used for blocking and unblocking users.  A boolean flag Unblock is passed to indicate whether
// a user should be blocked or unblocked.
func (fes *APIServer) BlockPublicKey(ww http.ResponseWriter, req *http.Request) {
	decoder := json.NewDecoder(io.LimitReader(req.Body, MaxRequestBodySizeBytes))
	requestData := BlockPublicKeyRequest{}
	if err := decoder.Decode(&requestData); err != nil {
		_AddBadRequestError(ww, fmt.Sprintf(
			"BlockPublicKey: Problem parsing request body: %v", err))
		return
	}

	var userPublicKeyBytes []byte
	var err error
	userPublicKeyBytes, _, err = lib.Base58CheckDecode(requestData.PublicKeyBase58Check)
	if err != nil || len(userPublicKeyBytes) != btcec.PubKeyBytesLenCompressed {
		_AddBadRequestError(ww, fmt.Sprintf(
			"BlockPublicKey: Problem decoding user public key %s: %v",
			requestData.PublicKeyBase58Check, err))
		return
	}

	// Validate their permissions
	isValid, err := fes.ValidateJWT(requestData.PublicKeyBase58Check, requestData.JWT)
	if !isValid {
		_AddBadRequestError(ww, fmt.Sprintf("BlockPublicKey: Invalid token: %v", err))
		return
	}

	// Get the public key for the user that is being blocked / unblocked.
	var blockPublicKeyBytes []byte
	blockPublicKeyBytes, _, err = lib.Base58CheckDecode(requestData.BlockPublicKeyBase58Check)
	if err != nil || len(blockPublicKeyBytes) != btcec.PubKeyBytesLenCompressed {
		_AddBadRequestError(ww, fmt.Sprintf(
			"BlockPublicKey: Problem decoding public key to block %s: %v",
			requestData.BlockPublicKeyBase58Check, err))
		return
	}

	userMetadata, err := fes.getUserMetadataFromGlobalState(requestData.PublicKeyBase58Check)
	if err != nil {
		_AddBadRequestError(ww, fmt.Sprintf("BlockPublicKey: Problem with getUserMetadataFromGlobalState: %v", err))
		return
	}
	blockPublicKeyString := lib.PkToString(blockPublicKeyBytes, fes.Params)

	blockedPublicKeys := userMetadata.BlockedPublicKeys
	if blockedPublicKeys == nil {
		blockedPublicKeys = make(map[string]struct{})
	}
	// Check if the user is already blocked by the reader.
	_, keyExists := blockedPublicKeys[blockPublicKeyString]

	// Delete the public keys from the Reader's map of blocked public keys if we are unblocking and the public key is
	// in the map.  Add the public key to the User's map of blocked public keys if we are blocking and the public key is
	// not currently present in the User's map of blocked public keys.
	if keyExists && requestData.Unblock {
		delete(blockedPublicKeys, blockPublicKeyString)
	} else if !keyExists && !requestData.Unblock {
		blockedPublicKeys[blockPublicKeyString] = struct{}{}
	}
	userMetadata.BlockedPublicKeys = blockedPublicKeys
	err = fes.putUserMetadataInGlobalState(userMetadata)
	if err != nil {
		_AddBadRequestError(ww, fmt.Sprintf("BlockPublicKey: Problem with putUserMetadataInGlobalState: %v", err))
		return
	}

	// Return the posts found.
	res := &BlockPublicKeyResponse{
		BlockedPublicKeys: blockedPublicKeys,
	}
	if err := json.NewEncoder(ww).Encode(res); err != nil {
		_AddBadRequestError(ww, fmt.Sprintf("BlockPublicKey: Problem encoding response as JSON: %v", err))
		return
	}
}

type IsFollowingPublicKeyRequest struct {
	PublicKeyBase58Check            string
	IsFollowingPublicKeyBase58Check string
}

type IsFolllowingPublicKeyResponse struct {
	IsFollowing bool
}

func (fes *APIServer) IsFollowingPublicKey(ww http.ResponseWriter, req *http.Request) {

	decoder := json.NewDecoder(io.LimitReader(req.Body, MaxRequestBodySizeBytes))
	requestData := IsFollowingPublicKeyRequest{}
	if err := decoder.Decode(&requestData); err != nil {
		_AddBadRequestError(ww, fmt.Sprintf(
			"IsFollowingPublicKey: Problem parsing request body: %v", err))
		return
	}

	userPublicKeyBytes, _, err := lib.Base58CheckDecode(requestData.PublicKeyBase58Check)
	if err != nil || len(userPublicKeyBytes) != btcec.PubKeyBytesLenCompressed {
		_AddBadRequestError(ww, fmt.Sprintf(
			"IsFollowingPublicKey: Problem decoding user public key %s: %v",
			requestData.PublicKeyBase58Check, err))
		return
	}

	// Get the public key for the user to check
	isFollowingPublicKeyBytes, _, err := lib.Base58CheckDecode(requestData.IsFollowingPublicKeyBase58Check)
	if err != nil || len(isFollowingPublicKeyBytes) != btcec.PubKeyBytesLenCompressed {
		_AddBadRequestError(ww, fmt.Sprintf(
			"IsFollowingPublicKey: Problem decoding public key to check %s: %v",
			requestData.IsFollowingPublicKeyBase58Check, err))
		return
	}

	utxoView, err := fes.backendServer.GetMempool().GetAugmentedUniversalView()
	if err != nil {
		_AddBadRequestError(ww, fmt.Sprintf("IsFollowingPublicKey Error getting view: %v", err))
		return
	}

	// Get the FollowEntry from the view.
	followEntry := utxoView.GetFollowEntryForFollowerPublicKeyCreatorPublicKey(userPublicKeyBytes, isFollowingPublicKeyBytes)

	res := IsFolllowingPublicKeyResponse{
		IsFollowing: followEntry != nil,
	}

	if err = json.NewEncoder(ww).Encode(res); err != nil {
		_AddInternalServerError(ww, fmt.Sprintf("IsFollowingPublicKey: Problem serializing object to JSON: %v", err))
		return
	}
}

type IsHodlingPublicKeyRequest struct {
	PublicKeyBase58Check          string
	IsHodlingPublicKeyBase58Check string
	IsDAOCoin                     bool
}

type IsHodlingPublicKeyResponse struct {
	IsHodling    bool
	BalanceEntry *BalanceEntryResponse
}

func (fes *APIServer) IsHodlingPublicKey(ww http.ResponseWriter, req *http.Request) {

	decoder := json.NewDecoder(io.LimitReader(req.Body, MaxRequestBodySizeBytes))
	requestData := IsHodlingPublicKeyRequest{}
	if err := decoder.Decode(&requestData); err != nil {
		_AddBadRequestError(ww, fmt.Sprintf(
			"IsHodlingPublicKey: Problem parsing request body: %v", err))
		return
	}

	var userPublicKeyBytes []byte
	var err error
	userPublicKeyBytes, _, err = lib.Base58CheckDecode(requestData.PublicKeyBase58Check)
	if err != nil || len(userPublicKeyBytes) != btcec.PubKeyBytesLenCompressed {
		_AddBadRequestError(ww, fmt.Sprintf(
			"IsHodlingPublicKey: Problem decoding user public key %s: %v",
			requestData.PublicKeyBase58Check, err))
		return
	}

	// Get the public key for the user to check
	var isHodlingPublicKeyBytes []byte
	isHodlingPublicKeyBytes, _, err = lib.Base58CheckDecode(requestData.IsHodlingPublicKeyBase58Check)
	if err != nil || len(isHodlingPublicKeyBytes) != btcec.PubKeyBytesLenCompressed {
		_AddBadRequestError(ww, fmt.Sprintf(
			"IsHodlingPublicKey: Problem decoding public key to check %s: %v",
			requestData.IsHodlingPublicKeyBase58Check, err))
		return
	}

	var utxoView *lib.UtxoView
	utxoView, err = fes.backendServer.GetMempool().GetAugmentedUniversalView()
	if err != nil {
		_AddBadRequestError(ww, fmt.Sprintf("IsHodlingPublicKey: Error getting utxoView: %v", err))
		return
	}

	var IsHodling = false
	var BalanceEntry *BalanceEntryResponse

	hodlBalanceEntry, _, _ := utxoView.GetBalanceEntryForHODLerPubKeyAndCreatorPubKey(
<<<<<<< HEAD
		userPublicKeyBytes, isHodlingPublicKeyBytes, requestData.IsDAOCoin)
=======
		userPublicKeyBytes, isHodlingPublicKeyBytes, false)
>>>>>>> bdeb92c9
	if hodlBalanceEntry != nil {
		BalanceEntry = fes._balanceEntryToResponse(
			hodlBalanceEntry, hodlBalanceEntry.BalanceNanos.Uint64(), nil, utxoView)
		IsHodling = true
	}

	res := IsHodlingPublicKeyResponse{
		IsHodling:    IsHodling,
		BalanceEntry: BalanceEntry,
	}

	if err := json.NewEncoder(ww).Encode(res); err != nil {
		_AddInternalServerError(ww, fmt.Sprintf("IsHodlingPublicKey: Problem serializing object to JSON: %v", err))
		return
	}

}

// GetUserDerivedKeysRequest ...
type GetUserDerivedKeysRequest struct {
	// Public key which derived keys we want to query.
	PublicKeyBase58Check string `safeForLogging:"true"`
}

// UserDerivedKey ...
type UserDerivedKey struct {
	// This is the public key of the owner.
	OwnerPublicKeyBase58Check string `safeForLogging:"true"`

	// This is the derived public key.
	DerivedPublicKeyBase58Check string `safeForLogging:"true"`

	// This is the expiration date of the derived key.
	ExpirationBlock uint64 `safeForLogging:"true"`

	// This is the current state of the derived key.
	IsValid bool `safeForLogging:"true"`
}

// GetUserDerivedKeysResponse ...
type GetUserDerivedKeysResponse struct {
	// DerivedKeys contains user's derived keys indexed by public keys in base58Check
	DerivedKeys map[string]*UserDerivedKey `safeForLogging:"true"`
}

func (fes *APIServer) GetUserDerivedKeys(ww http.ResponseWriter, req *http.Request) {
	decoder := json.NewDecoder(io.LimitReader(req.Body, MaxRequestBodySizeBytes))
	requestData := GetUserDerivedKeysRequest{}
	if err := decoder.Decode(&requestData); err != nil {
		_AddBadRequestError(ww, fmt.Sprintf(
			"GetUserDerivedKeys: Problem parsing request body: %v", err))
		return
	}

	// Check if a valid public key was passed.
	var publicKeyBytes []byte
	var err error
	publicKeyBytes, _, err = lib.Base58CheckDecode(requestData.PublicKeyBase58Check)
	if err != nil || len(publicKeyBytes) != btcec.PubKeyBytesLenCompressed {
		_AddBadRequestError(ww, fmt.Sprintf(
			"GetUserDerivedKeys: Problem decoding user public key %s: %v",
			requestData.PublicKeyBase58Check, err))
		return
	}

	// Get augmented utxoView.
	utxoView, err := fes.backendServer.GetMempool().GetAugmentedUtxoViewForPublicKey(publicKeyBytes, nil)
	if err != nil {
		_AddInternalServerError(ww, fmt.Sprintf("GetUserDerivedKeys: Problem getting augmented utxoView: %v", err))
		return
	}

	// Get all derived key entries for the owner public key.
	derivedKeyMappings, err := utxoView.GetAllDerivedKeyMappingsForOwner(publicKeyBytes)
	if err != nil {
		_AddInternalServerError(ww, fmt.Sprintf("GetUserDerivedKeys: Problem getting derived key mappings for owner: %v", err))
		return
	}

	// Create the derivedKeys map, indexed by derivedPublicKeys in base58Check.
	// We use the UserDerivedKey struct instead of the lib.DerivedKeyEntry type
	// so that we can return public keys in base58Check.
	derivedKeys := make(map[string]*UserDerivedKey)
	for _, entry := range derivedKeyMappings {
		derivedPublicKey := lib.PkToString(entry.DerivedPublicKey[:], fes.Params)
		derivedKeys[derivedPublicKey] = &UserDerivedKey{
			OwnerPublicKeyBase58Check:   lib.PkToString(entry.OwnerPublicKey[:], fes.Params),
			DerivedPublicKeyBase58Check: lib.PkToString(entry.DerivedPublicKey[:], fes.Params),
			ExpirationBlock:             entry.ExpirationBlock,
			IsValid:                     entry.OperationType == lib.AuthorizeDerivedKeyOperationValid,
		}
	}

	res := GetUserDerivedKeysResponse{
		DerivedKeys: derivedKeys,
	}

	if err := json.NewEncoder(ww).Encode(res); err != nil {
		_AddInternalServerError(ww, fmt.Sprintf("GetUserDerivedKeys: Problem serializing object to JSON: %v", err))
		return
	}
}

type DeletePIIRequest struct {
	PublicKeyBase58Check string
	JWT                  string
}

func (fes *APIServer) DeletePII(ww http.ResponseWriter, rr *http.Request) {
	decoder := json.NewDecoder(io.LimitReader(rr.Body, MaxRequestBodySizeBytes))
	requestData := DeletePIIRequest{}
	if err := decoder.Decode(&requestData); err != nil {
		_AddBadRequestError(ww, fmt.Sprintf("DeletePII: Error parsing request body: %v", err))
		return
	}

	// Check request's JWT
	isValid, err := fes.ValidateJWT(requestData.PublicKeyBase58Check, requestData.JWT)
	if err != nil {
		_AddBadRequestError(ww, fmt.Sprintf("DeletePII: error validating JWT: %v", err))
		return
	}
	if !isValid {
		_AddBadRequestError(ww, fmt.Sprintf("DeletePII: Invalid token: %v", err))
		return
	}

	if err = fes.logAmplitudeEvent(requestData.PublicKeyBase58Check, "delete : pii", make(map[string]interface{})); err != nil {
		glog.Errorf("DeletePII: Error logging Delete PII event in amplitude: %v", err)
	}

	// Decode Public key
	var publicKeyBytes []byte
	if requestData.PublicKeyBase58Check != "" {
		publicKeyBytes, _, err = lib.Base58CheckDecode(requestData.PublicKeyBase58Check)
		if err != nil {
			_AddBadRequestError(ww, fmt.Sprintf("GetFollowsStateless: Problem decoding user public key: %v", err))
			return
		}
	} else {
		_AddBadRequestError(ww, fmt.Sprintf("DeletePII: PublicKeyBase58Check required"))
		return
	}

	// Fetch user metadata struct that needs to be updated
	userMetadata, err := fes.getUserMetadataFromGlobalStateByPublicKeyBytes(publicKeyBytes)
	if err != nil {
		_AddBadRequestError(ww, fmt.Sprintf("DeletePII: Error fetching user metadata from global state: %v", err))
		return
	}

	// If user metadata has a phone number, get the phone number metadata and delete relevant fields.
	if userMetadata.PhoneNumber != "" {
		var phoneNumberMetadata *PhoneNumberMetadata
		phoneNumberMetadata, err = fes.getPhoneNumberMetadataFromGlobalState(userMetadata.PhoneNumber)
		if err != nil {
			_AddBadRequestError(ww, fmt.Sprintf("DeletePII: Error fetching phone number metadata from global state: %v", err))
			return
		}
		// Unset the public key so the history of this phone number can't be tracked back to a public key
		phoneNumberMetadata.PublicKey = nil
		// We explicity set should comp profile creation to false since we can't associate this phone number to a public key anymore.
		phoneNumberMetadata.ShouldCompProfileCreation = false

		phoneNumberMetadata.PublicKeyDeleted = true

		if err = fes.putPhoneNumberMetadataInGlobalState(phoneNumberMetadata); err != nil {
			_AddBadRequestError(ww, fmt.Sprintf("DeletePII: Error putting updated phone number metadata in global state: %v", err))
			return
		}
	}

	userMetadata.PhoneNumber = ""
	userMetadata.Email = ""
	userMetadata.PhoneNumberCountryCode = ""
	userMetadata.EmailVerified = false
	// This is a deprecated field but we set it to nil anyway.
	userMetadata.JumioDocumentKey = nil

	if err = fes.putUserMetadataInGlobalState(userMetadata); err != nil {
		_AddBadRequestError(ww, fmt.Sprintf("DeletePII: Error putting updated user metadata in global state: %v", err))
		return
	}
}

// IsUserGraylisted returns true if the user is graylisted based on the current Graylist state.
func (fes *APIServer) IsUserGraylisted(pkid *lib.PKID) bool {
	return reflect.DeepEqual(fes.GetGraylistState(pkid), IsGraylisted)
}

// GetGraylistState returns the graylist state bytes based on the current Graylist state.
func (fes *APIServer) GetGraylistState(pkid *lib.PKID) []byte {
	return fes.GraylistedPKIDMap[*pkid]
}

// IsUserBlacklisted returns true if the user is blacklisted based on the current Blacklist state.
func (fes *APIServer) IsUserBlacklisted(pkid *lib.PKID) bool {
	return reflect.DeepEqual(fes.GetBlacklistState(pkid), IsBlacklisted)
}

// GetBlacklistState returns the blacklist state bytes based on the current Blacklist state.
func (fes *APIServer) GetBlacklistState(pkid *lib.PKID) []byte {
	return fes.BlacklistedPKIDMap[*pkid]
}

func (fes *APIServer) GetPubKeAndProfileEntryForUsernameOrPublicKeyBase58Check(
	pubKeyOrUsername string, utxoView *lib.UtxoView) (_pubKeyBytes []byte, _profileEntry *lib.ProfileEntry, _err error) {
	var pubKeyBytes []byte
	var profileEntry *lib.ProfileEntry
	var err error
	if uint64(len(pubKeyOrUsername)) <= fes.Params.MaxUsernameLengthBytes {
		// The receiver string is too short to be a public key.  Lookup the username.
		profileEntry = utxoView.GetProfileEntryForUsername([]byte(pubKeyOrUsername))
		if profileEntry == nil {
			return nil, nil, fmt.Errorf("Problem getting profile for username %s", pubKeyOrUsername)
		}
		pubKeyBytes = profileEntry.PublicKey
	} else {
		// Decode the public key
		pubKeyBytes, _, err = lib.Base58CheckDecode(pubKeyOrUsername)
		if err != nil || len(pubKeyBytes) != btcec.PubKeyBytesLenCompressed {
			return nil, nil, fmt.Errorf("Problem decoding public key %s", pubKeyOrUsername)
		}
		profileEntry = utxoView.GetProfileEntryForPublicKey(pubKeyBytes)
	}
	return pubKeyBytes, profileEntry, nil
}<|MERGE_RESOLUTION|>--- conflicted
+++ resolved
@@ -278,12 +278,7 @@
 	_youHodlMap map[string]*BalanceEntryResponse, _err error) {
 
 	// Get all the hodlings for this user from the db
-<<<<<<< HEAD
 	entriesYouHodl, profilesYouHodl, err := utxoView.GetHoldings(pkid.PKID, fetchProfiles, isDAOCoin)
-=======
-	entriesYouHodl, profilesYouHodl, err := utxoView.GetHoldings(
-		pkid.PKID, fetchProfiles, false)
->>>>>>> bdeb92c9
 	if err != nil {
 		return nil, fmt.Errorf(
 			"GetHodlingsForPublicKey: Error looking up balance entries in db: %v", err)
@@ -400,12 +395,7 @@
 func (fes *APIServer) GetHodlYouMap(pkid *lib.PKIDEntry, fetchProfiles bool, isDAOCoin bool, utxoView *lib.UtxoView) (
 	_youHodlMap map[string]*BalanceEntryResponse, _err error) {
 	// Get all the hodlings for this user from the db
-<<<<<<< HEAD
 	entriesHodlingYou, profileHodlingYou, err := utxoView.GetHolders(pkid.PKID, fetchProfiles, isDAOCoin)
-=======
-	entriesHodlingYou, profileHodlingYou, err := utxoView.GetHolders(
-		pkid.PKID, fetchProfiles, false)
->>>>>>> bdeb92c9
 	if err != nil {
 		return nil, fmt.Errorf(
 			"GetHodlingsForPublicKey: Error looking up balance entries in db: %v", err)
@@ -2803,11 +2793,7 @@
 	var BalanceEntry *BalanceEntryResponse
 
 	hodlBalanceEntry, _, _ := utxoView.GetBalanceEntryForHODLerPubKeyAndCreatorPubKey(
-<<<<<<< HEAD
 		userPublicKeyBytes, isHodlingPublicKeyBytes, requestData.IsDAOCoin)
-=======
-		userPublicKeyBytes, isHodlingPublicKeyBytes, false)
->>>>>>> bdeb92c9
 	if hodlBalanceEntry != nil {
 		BalanceEntry = fes._balanceEntryToResponse(
 			hodlBalanceEntry, hodlBalanceEntry.BalanceNanos.Uint64(), nil, utxoView)
